--- conflicted
+++ resolved
@@ -17,11 +17,8 @@
 #include "asgard_vector.hpp"
 #include "pde/pde_advection1.hpp"
 #include "pde/pde_collisional_landau.hpp"
-<<<<<<< HEAD
+#include "pde/pde_collisional_landau_1x2v.hpp"
 #include "pde/pde_collisional_landau_1x3v.hpp"
-=======
-#include "pde/pde_collisional_landau_1x2v.hpp"
->>>>>>> 1685d654
 #include "pde/pde_continuity1.hpp"
 #include "pde/pde_continuity2.hpp"
 #include "pde/pde_continuity3.hpp"
@@ -119,13 +116,10 @@
     return std::make_unique<PDE_riemann_1x3v<P>>(cli_input);
   case PDE_opts::collisional_landau:
     return std::make_unique<PDE_collisional_landau<P>>(cli_input);
-<<<<<<< HEAD
+  case PDE_opts::collisional_landau_1x2v:
+    return std::make_unique<PDE_collisional_landau_1x2v<P>>(cli_input);
   case PDE_opts::collisional_landau_1x3v:
     return std::make_unique<PDE_collisional_landau_1x3v<P>>(cli_input);
-=======
-  case PDE_opts::collisional_landau_1x2v:
-    return std::make_unique<PDE_collisional_landau_1x2v<P>>(cli_input);
->>>>>>> 1685d654
   default:
     std::cout << "Invalid pde choice" << std::endl;
     exit(-1);
@@ -234,13 +228,11 @@
     case PDE_opts::collisional_landau:
       return fk::vector<int>(std::vector<int>(2, level));
 
-<<<<<<< HEAD
+    case PDE_opts::collisional_landau_1x2v:
+      return fk::vector<int>(std::vector<int>(3, level));
+
     case PDE_opts::collisional_landau_1x3v:
       return fk::vector<int>(std::vector<int>(4, level));
-=======
-    case PDE_opts::collisional_landau_1x2v:
-      return fk::vector<int>(std::vector<int>(3, level));
->>>>>>> 1685d654
 
     default:
       std::cout << "Invalid pde choice" << std::endl;
