#pragma once
#include "batch.hpp"
#include "chunk.hpp"
#include "program_options.hpp"
#include "tensors.hpp"

// this function executes a time step using the current solution
// vector x. on exit, the next solution vector is stored in fx.
template<typename P>
void explicit_time_advance(PDE<P> const &pde, element_table const &table,
                           std::vector<fk::vector<P>> const &unscaled_sources,
                           host_workspace<P> &host_space,
                           rank_workspace<P> &rank_space,
                           std::vector<element_chunk> chunks, P const time,
                           P const dt);

template<typename P>
void implicit_time_advance(PDE<P> const &pde,
                           std::vector<fk::vector<P>> const &unscaled_sources,
                           explicit_system<P> &system,
                           work_set<P> const &batches, P const time, P const dt,
                           fk::matrix<P> &A);
template<typename P>
void implicit_iterative_time_advance(PDE<P> const &pde,
    std::vector<fk::vector<P>> const &unscaled_sources,
    explicit_system<P> &system, work_set<P> const &batches, P const time,
    P const dt, fk::matrix<P> &A);

extern template void
explicit_time_advance(PDE<float> const &pde, element_table const &table,
                      std::vector<fk::vector<float>> const &unscaled_sources,
                      host_workspace<float> &host_space,
                      rank_workspace<float> &rank_space,
                      std::vector<element_chunk> chunks, float const time,
                      float const dt);

extern template void
explicit_time_advance(PDE<double> const &pde, element_table const &table,
                      std::vector<fk::vector<double>> const &unscaled_sources,
<<<<<<< HEAD
                      explicit_system<double> &system,
                      work_set<double> const &batches, double const time,
                      double const dt);

extern template void
implicit_time_advance(PDE<float> const &pde,
                      std::vector<fk::vector<float>> const &unscaled_sources,
                      explicit_system<float> &system,
                      work_set<float> const &batches, float const time,
                      float const dt, fk::matrix<float> &A);
extern template void
implicit_time_advance(PDE<double> const &pde,
                      std::vector<fk::vector<double>> const &unscaled_sources,
                      explicit_system<double> &system,
                      work_set<double> const &batches, double const time,
                      double const dt, fk::matrix<double> &A);

//extern template void
//implicit_iterative_time_advance(PDE<float> const &pde,
//                      std::vector<fk::vector<float>> const &unscaled_sources,
//                      explicit_system<float> &system,
//                      work_set<float> const &batches, float const time,
//                      float const dt, fk::matrix<float> &A);
extern template void
implicit_iterative_time_advance(PDE<double> const &pde,
                      std::vector<fk::vector<double>> const &unscaled_sources,
                      explicit_system<double> &system,
                      work_set<double> const &batches, double const time,
                      double const dt, fk::matrix<double> &A);
=======
                      host_workspace<double> &host_space,
                      rank_workspace<double> &rank_space,
                      std::vector<element_chunk> chunks, double const time,
                      double const dt);
>>>>>>> 7bedea70
<|MERGE_RESOLUTION|>--- conflicted
+++ resolved
@@ -37,9 +37,9 @@
 extern template void
 explicit_time_advance(PDE<double> const &pde, element_table const &table,
                       std::vector<fk::vector<double>> const &unscaled_sources,
-<<<<<<< HEAD
-                      explicit_system<double> &system,
-                      work_set<double> const &batches, double const time,
+                      host_workspace<double> &host_space,
+                      rank_workspace<double> &rank_space,
+                      std::vector<element_chunk> chunks, double const time,
                       double const dt);
 
 extern template void
@@ -66,10 +66,4 @@
                       std::vector<fk::vector<double>> const &unscaled_sources,
                       explicit_system<double> &system,
                       work_set<double> const &batches, double const time,
-                      double const dt, fk::matrix<double> &A);
-=======
-                      host_workspace<double> &host_space,
-                      rank_workspace<double> &rank_space,
-                      std::vector<element_chunk> chunks, double const time,
-                      double const dt);
->>>>>>> 7bedea70
+                      double const dt, fk::matrix<double> &A);