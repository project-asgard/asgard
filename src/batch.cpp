--- conflicted
+++ resolved
@@ -659,17 +659,13 @@
 
         // operator views, windows into operator matrix
         std::vector<fk::matrix<P, mem_type::view>> operator_views;
-        //A printf("workitem : %d  j = %d  Term : %d \n", i, j, k);
         for (int d = pde.num_dims - 1; d >= 0; --d)
         {
           operator_views.push_back(fk::matrix<P, mem_type::view>(
               pde.get_coefficients(k, d), operator_row(d),
               operator_row(d) + degree - 1, operator_col(d),
               operator_col(d) + degree - 1));
-          auto H = operator_views.back();
-          //H.print("OP_VIEW_OLD");
         }
-        //printf("##########################################\n");
 
         int const x_index = (total_prev_elems % elem_table.size()) * elem_size;
 
@@ -682,11 +678,9 @@
       }
     }
   }
-  //std::cout << "#######################################" << std::endl;
   return batches;
 }
 
-<<<<<<< HEAD
 // determine how many connected elements will be assigned to each work_set,
 // given the workspace limit argument. because our partioning is done in terms
 // of connected elements, we may not be able to exactly meet the limit.
@@ -936,8 +930,6 @@
   return A;
 }
 
-=======
->>>>>>> 7bedea70
 template class batch<float>;
 template class batch<double>;
 
@@ -981,9 +973,8 @@
               element_chunk const &chunk);
 template std::vector<batch_operands_set<double>>
 build_batches(PDE<double> const &pde, element_table const &elem_table,
-<<<<<<< HEAD
-              explicit_system<double> const &system, int const connected_start,
-              int const elements_per_batch);
+              rank_workspace<double> const &workspace,
+              element_chunk const &chunk);
 
 template fk::matrix<double>
 build_implicit_system(PDE<double> const &pde, element_table const &elem_table,
@@ -993,16 +984,4 @@
 template fk::matrix<float>
 build_implicit_system(PDE<float> const &pde, element_table const &elem_table,
     explicit_system<float> const &system, int const connected_start,
-    int const elements_per_batch);
-
-template work_set<float>
-build_work_set(PDE<float> const &pde, element_table const &elem_table,
-               explicit_system<float> const &system, int const workspace_MB);
-
-template work_set<double>
-build_work_set(PDE<double> const &pde, element_table const &elem_table,
-               explicit_system<double> const &system, int const workspace_MB);
-=======
-              rank_workspace<double> const &workspace,
-              element_chunk const &chunk);
->>>>>>> 7bedea70
+    int const elements_per_batch);