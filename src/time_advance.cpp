#include "time_advance.hpp"
#include "adapt.hpp"
#include "batch.hpp"
#include "boundary_conditions.hpp"
#include "coefficients.hpp"
#include "distribution.hpp"
#include "elements.hpp"
#include "fast_math.hpp"
#ifdef ASGARD_IO_HIGHFIVE
#include "io.hpp"
#endif
#include "preconditioner.hpp"
#include "solver.hpp"
#include "tools.hpp"
#ifdef ASGARD_USE_SCALAPACK
#include "cblacs_grid.hpp"
#include "scalapack_vector_info.hpp"
#endif
#ifdef ASGARD_USE_MATLAB
#include "matlab_plot.hpp"
#endif
#include <climits>

namespace asgard::time_advance
{
template<typename P>
static fk::vector<P>
get_sources(PDE<P> const &pde, adapt::distributed_grid<P> const &grid,
            basis::wavelet_transform<P, resource::host> const &transformer,
            P const time)
{
  auto const my_subgrid = grid.get_subgrid(get_rank());
  // FIXME assume uniform degree
  auto const degree = pde.get_dimensions()[0].get_degree();
  auto const dof    = std::pow(degree, pde.num_dims) * my_subgrid.nrows();
  fk::vector<P> sources(dof);
  for (auto const &source : pde.sources)
  {
    auto const source_vect = transform_and_combine_dimensions(
        pde, source.source_funcs, grid.get_table(), transformer,
        my_subgrid.row_start, my_subgrid.row_stop, degree, time,
        source.time_func(time));
    fm::axpy(source_vect, sources);
  }
  return sources;
}

// FIXME want to change how sources/bcs are handled
template<typename P>
fk::vector<P>
adaptive_advance(method const step_method, PDE<P> &pde,
                 matrix_list<P> &operator_matrices,
                 adapt::distributed_grid<P> &adaptive_grid,
                 basis::wavelet_transform<P, resource::host> const &transformer,
                 options const &program_opts, fk::vector<P> const &x_orig,
                 P const time, bool const update_system)
{
  if (!program_opts.do_adapt_levels)
  {
    auto const my_subgrid     = adaptive_grid.get_subgrid(get_rank());
    auto const unscaled_parts = boundary_conditions::make_unscaled_bc_parts(
        pde, adaptive_grid.get_table(), transformer, my_subgrid.row_start,
        my_subgrid.row_stop);
    switch (step_method)
    {
    case (method::exp):
      return explicit_advance(pde, operator_matrices, adaptive_grid,
                              transformer, program_opts, unscaled_parts, x_orig,
                              time);
    case (method::imp):
      return implicit_advance(pde, operator_matrices, adaptive_grid,
                              transformer, program_opts, unscaled_parts, x_orig,
                              time, update_system);
    case (method::imex):
      return imex_advance(pde, operator_matrices, adaptive_grid, transformer,
                          program_opts, unscaled_parts, x_orig, fk::vector<P>(),
                          time, program_opts.solver, update_system);
    };
  }

  // coarsen
  auto old_size = adaptive_grid.size();
  auto y        = adaptive_grid.coarsen_solution(pde, x_orig, program_opts);
  node_out() << " adapt -- coarsened grid from " << old_size << " -> "
             << adaptive_grid.size() << " elems\n";

  // clear the matrices if the coarsening removed indexes
  if (old_size != adaptive_grid.size())
    operator_matrices.clear_all();

  // save coarsen stats
  pde.adapt_info.initial_dof = old_size;
  pde.adapt_info.coarsen_dof = adaptive_grid.size();
  pde.adapt_info.refine_dofs = std::vector<int>();
  // save GMRES stats starting with the coarsen stats
  pde.adapt_info.gmres_stats =
      std::vector<std::vector<gmres_info<P>>>({pde.gmres_outputs});

  // refine
  bool refining = true;
  fk::vector<P> y_first_refine;
  while (refining)
  {
    // update boundary conditions
    auto const my_subgrid     = adaptive_grid.get_subgrid(get_rank());
    auto const unscaled_parts = boundary_conditions::make_unscaled_bc_parts(
        pde, adaptive_grid.get_table(), transformer, my_subgrid.row_start,
        my_subgrid.row_stop);

    // take a probing refinement step
    fk::vector<P> y_stepped = [&]() {
      switch (step_method)
      {
      case (method::exp):
        return explicit_advance(pde, operator_matrices, adaptive_grid,
                                transformer, program_opts, unscaled_parts, y,
                                time);
      case (method::imp):
        return implicit_advance(pde, operator_matrices, adaptive_grid,
                                transformer, program_opts, unscaled_parts, y,
                                time, refining);
      case (method::imex):
        return imex_advance(pde, operator_matrices, adaptive_grid, transformer,
                            program_opts, unscaled_parts, y, y_first_refine,
                            time, program_opts.solver, refining);
      default:
        return fk::vector<P>();
      };
    }();

    auto const old_plan = adaptive_grid.get_distrib_plan();
    old_size            = adaptive_grid.size();
    fk::vector<P> y_refined =
        adaptive_grid.refine_solution(pde, y_stepped, program_opts);
    // if either one of the ranks reports 1, i.e., y_stepped.size() changed
    refining = get_global_max<bool>(y_stepped.size() != y_refined.size(),
                                    adaptive_grid.get_distrib_plan());

    node_out() << " adapt -- refined grid from " << old_size << " -> "
               << adaptive_grid.size() << " elems\n";
    // save refined DOF stats
    pde.adapt_info.refine_dofs.push_back(adaptive_grid.size());
    // append GMRES stats for refinement
    pde.adapt_info.gmres_stats.push_back({pde.gmres_outputs});

    if (!refining)
    {
      y = std::move(y_stepped);
    }
    else
    {
      // added more indexes, matrices will have to be remade
      operator_matrices.clear_all();

      y = adaptive_grid.redistribute_solution(y, old_plan, old_size);

      // after first refinement, save the refined vector to use as initial
      // "guess" to GMRES
      if (y_first_refine.empty())
      {
        y_first_refine = std::move(y_refined);
      }

      // pad with zeros if more elements were added
      y_first_refine.resize(y.size());
    }
  }

  return y;
}

// this function executes an explicit time step using the current solution
// vector x. on exit, the next solution vector is stored in x.
template<typename P>
fk::vector<P>
explicit_advance(PDE<P> const &pde, matrix_list<P> &operator_matrices,
                 adapt::distributed_grid<P> const &adaptive_grid,
                 basis::wavelet_transform<P, resource::host> const &transformer,
                 options const &program_opts,
                 std::array<boundary_conditions::unscaled_bc_parts<P>, 2> const
                     &unscaled_parts,
                 fk::vector<P> const &x_orig, P const time)
{
  auto const &plan     = adaptive_grid.get_distrib_plan();
  auto const &grid     = adaptive_grid.get_subgrid(get_rank());
  auto const elem_size = element_segment_size(pde);
  auto const dt        = pde.get_dt();
  auto const col_size  = elem_size * static_cast<int64_t>(grid.ncols());
  expect(x_orig.size() == col_size);
  auto const row_size = elem_size * static_cast<int64_t>(grid.nrows());
  expect(col_size < INT_MAX);
  expect(row_size < INT_MAX);

  operator_matrices.make(matrix_entry::regular, pde, adaptive_grid,
                         program_opts);

  // time advance working vectors
  // input vector for apply_A
  fk::vector<P> x(x_orig);
  // a buffer for reducing across subgrid row
  fk::vector<P> reduced_fx(row_size);

  expect(time >= 0);
  expect(dt > 0);

  // see
  // https://en.wikipedia.org/wiki/Runge%E2%80%93Kutta_methods#Explicit_Runge%E2%80%93Kutta_methods
  P const a21 = 0.5;
  P const a31 = -1.0;
  P const a32 = 2.0;
  P const b1  = 1.0 / 6.0;
  P const b2  = 2.0 / 3.0;
  P const b3  = 1.0 / 6.0;
  P const c2  = 1.0 / 2.0;
  P const c3  = 1.0;

  // FIXME eventually want to extract RK step into function
  // -- RK step 1
  auto const apply_id = tools::timer.start("kronmult");
  fk::vector<P> fx(row_size);
  operator_matrices[matrix_entry::regular].apply(1.0, x.data(), 0.0, fx.data());

  tools::timer.stop(apply_id, operator_matrices[matrix_entry::regular].flops());
  reduce_results(fx, reduced_fx, plan, get_rank());

  if (pde.num_sources > 0)
  {
    auto const sources = get_sources(pde, adaptive_grid, transformer, time);
    fm::axpy(sources, reduced_fx);
  }

  auto const bc0 = boundary_conditions::generate_scaled_bc(
      unscaled_parts[0], unscaled_parts[1], pde, grid.row_start, grid.row_stop,
      time);
  fm::axpy(bc0, reduced_fx);

  // FIXME I eventually want to return a vect here
  fk::vector<P> rk_1(x_orig.size());
  exchange_results(reduced_fx, rk_1, elem_size, plan, get_rank());
  P const rk_scale_1 = a21 * dt;
  fm::axpy(rk_1, x, rk_scale_1);

  // -- RK step 2
  tools::timer.start(apply_id);
  operator_matrices[matrix_entry::regular].apply(1.0, x.data(), 0.0, fx.data());
  tools::timer.stop(apply_id, operator_matrices[matrix_entry::regular].flops());
  reduce_results(fx, reduced_fx, plan, get_rank());

  if (pde.num_sources > 0)
  {
    auto const sources =
        get_sources(pde, adaptive_grid, transformer, time + c2 * dt);
    fm::axpy(sources, reduced_fx);
  }

  fk::vector<P> const bc1 = boundary_conditions::generate_scaled_bc(
      unscaled_parts[0], unscaled_parts[1], pde, grid.row_start, grid.row_stop,
      time + c2 * dt);
  fm::axpy(bc1, reduced_fx);

  fk::vector<P> rk_2(x_orig.size());
  exchange_results(reduced_fx, rk_2, elem_size, plan, get_rank());

  fm::copy(x_orig, x);
  P const rk_scale_2a = a31 * dt;
  P const rk_scale_2b = a32 * dt;

  fm::axpy(rk_1, x, rk_scale_2a);
  fm::axpy(rk_2, x, rk_scale_2b);

  // -- RK step 3
  tools::timer.start(apply_id);
  operator_matrices[matrix_entry::regular].apply(1.0, x.data(), 0.0, fx.data());
  tools::timer.stop(apply_id, operator_matrices[matrix_entry::regular].flops());
  reduce_results(fx, reduced_fx, plan, get_rank());

  if (pde.num_sources > 0)
  {
    auto const sources =
        get_sources(pde, adaptive_grid, transformer, time + c3 * dt);
    fm::axpy(sources, reduced_fx);
  }

  auto const bc2 = boundary_conditions::generate_scaled_bc(
      unscaled_parts[0], unscaled_parts[1], pde, grid.row_start, grid.row_stop,
      time + c3 * dt);
  fm::axpy(bc2, reduced_fx);

  fk::vector<P> rk_3(x_orig.size());
  exchange_results(reduced_fx, rk_3, elem_size, plan, get_rank());

  // -- finish
  fm::copy(x_orig, x);
  P const scale_1 = dt * b1;
  P const scale_2 = dt * b2;
  P const scale_3 = dt * b3;

  fm::axpy(rk_1, x, scale_1);
  fm::axpy(rk_2, x, scale_2);
  fm::axpy(rk_3, x, scale_3);

  return x;
}

// this function executes an implicit time step using the current solution
// vector x. on exit, the next solution vector is stored in fx.
template<typename P>
fk::vector<P>
implicit_advance(PDE<P> &pde, matrix_list<P> &operator_matrices,
                 adapt::distributed_grid<P> const &adaptive_grid,
                 basis::wavelet_transform<P, resource::host> const &transformer,
                 options const &program_opts,
                 std::array<boundary_conditions::unscaled_bc_parts<P>, 2> const
                     &unscaled_parts,
                 fk::vector<P> const &x_orig, P const time,
                 bool const update_system)
{
  expect(time >= 0);
#ifdef ASGARD_USE_SCALAPACK
  auto sgrid = get_grid();
#endif
  solve_opts const solver = program_opts.solver;
  static fk::matrix<P, mem_type::owner, resource::host> A;
  static std::vector<int> ipiv;
  static bool first_time = true;

  auto const &table   = adaptive_grid.get_table();
  auto const dt       = pde.get_dt();
  int const degree    = pde.get_dimensions()[0].get_degree();
  int const elem_size = static_cast<int>(std::pow(degree, pde.num_dims));

#ifdef ASGARD_USE_SCALAPACK
  auto const size = elem_size * adaptive_grid.get_subgrid(get_rank()).nrows();
  fk::vector<P> x = col_to_row_major(x_orig, size);
#else
  fk::vector<P> x(x_orig);
#endif
  if (pde.num_sources > 0)
  {
    auto const sources =
        get_sources(pde, adaptive_grid, transformer, time + dt);
    fm::axpy(sources, x, dt);
  }

  auto const &grid       = adaptive_grid.get_subgrid(get_rank());
  int const A_local_rows = elem_size * grid.nrows();
  int const A_local_cols = elem_size * grid.ncols();
#ifdef ASGARD_USE_SCALAPACK
  int nm = A_local_rows;
  bcast(&nm, 1, 0);
  int const A_global_size = elem_size * table.size();
  assert(x.size() <= nm);

  fk::scalapack_vector_info vinfo(A_global_size, nm, sgrid);
  fk::scalapack_matrix_info minfo(A_global_size, A_global_size, nm, nm, sgrid);
#endif
  auto const bc = boundary_conditions::generate_scaled_bc(
      unscaled_parts[0], unscaled_parts[1], pde, grid.row_start, grid.row_stop,
      time + dt);
  fm::axpy(bc, x, dt);

  if (solver != solve_opts::gmres && (first_time || update_system))
  {
    first_time = false;

    A.clear_and_resize(A_local_rows, A_local_cols);
    build_system_matrix(pde, table, A, grid);

    // AA = I - dt*A;
    fm::scal(-dt, A);
    if (grid.row_start == grid.col_start)
    {
      for (int i = 0; i < A.nrows(); ++i)
      {
        A(i, i) += 1.0;
      }
    }
    int ipiv_size{0};
    if (solver == solve_opts::direct)
    {
      ipiv_size = A.nrows();
      if (ipiv.size() != static_cast<unsigned long>(ipiv_size))
      {
        ipiv.resize(ipiv_size);
      }
      fm::gesv(A, x, ipiv);
      return x;
    }
    else if (solver == solve_opts::scalapack)
    {
#ifdef ASGARD_USE_SCALAPACK
      ipiv_size = minfo.local_rows() + minfo.mb();
      if (ipiv.size() != static_cast<unsigned long>(ipiv_size))
      {
        ipiv.resize(ipiv_size);
      }
      fm::gesv(A, minfo, x, vinfo, ipiv);
      auto const size_r =
          elem_size * adaptive_grid.get_subgrid(get_rank()).ncols();
      return row_to_col_major(x, size_r);
#else
      printf("Invalid gesv solver library specified\n");
      exit(1);
      return x;
#endif
    }
  } // end first time/update system

  if (solver == solve_opts::direct)
  {
    fm::getrs(A, x, ipiv);
    return x;
  }
  else if (solver == solve_opts::scalapack)
  {
#ifdef ASGARD_USE_SCALAPACK
    fm::getrs(A, minfo, x, vinfo, ipiv);
    auto const size_r =
        elem_size * adaptive_grid.get_subgrid(get_rank()).ncols();
    return row_to_col_major(x, size_r);
    ;
#else
    printf("Invalid getrs solver library specified\n");
    exit(1);
#endif
  }
  else if (solver == solve_opts::gmres)
  {
    operator_matrices.make(matrix_entry::regular, pde, adaptive_grid,
                           program_opts);
    P const tolerance  = program_opts.gmres_tolerance;
    int const restart  = program_opts.gmres_inner_iterations;
    int const max_iter = program_opts.gmres_outer_iterations;
    fk::vector<P> fx(x);
    // TODO: do something better to save gmres output to pde
    pde.gmres_outputs[0] = solver::simple_gmres_euler(
        pde.get_dt(), operator_matrices[matrix_entry::regular], fx, x, restart,
        max_iter, tolerance);
    return fx;
  }
  return x;
}

asgard::parser make_parser(std::vector<std::string> const arguments)
{
  std::vector<char *> argv;
  argv.push_back(const_cast<char *>("asgard"));
  for (const auto &arg : arguments)
  {
    argv.push_back(const_cast<char *>(arg.data()));
  }
  argv.push_back(nullptr);

  return asgard::parser(argv.size() - 1, argv.data());
}

asgard::options make_options(std::vector<std::string> const arguments)
{
  return asgard::options(make_parser(arguments));
}

// this function executes an implicit-explicit (imex) time step using the
// current solution vector x. on exit, the next solution vector is stored in fx.
template<typename P>
fk::vector<P>
imex_advance(PDE<P> &pde, matrix_list<P> &operator_matrices,
             adapt::distributed_grid<P> const &adaptive_grid,
             basis::wavelet_transform<P, resource::host> const &transformer,
             options const &program_opts,
             std::array<boundary_conditions::unscaled_bc_parts<P>, 2> const
                 &unscaled_parts,
             fk::vector<P> const &f_0, fk::vector<P> const &x_prev,
             P const time, solve_opts const solver, bool const update_system)
{
  ignore(unscaled_parts);
  ignore(solver);

  // BEFE = 0 case
  expect(time >= 0);
  expect(pde.moments.size() > 0);

  static bool first_time = true;

  // create 1D version of PDE and element table for wavelet->realspace mappings
  PDE pde_1d       = PDE(pde, PDE<P>::extract_dim0);
  int const degree = pde.get_dimensions()[0].get_degree();
  int const level  = pde.get_dimensions()[0].get_level();

  options const opts_1d = make_options(
      {"-d " + std::to_string(degree), "-f", "-l " + std::to_string(level),
       "-m " + std::to_string(program_opts.max_level)});
  adapt::distributed_grid adaptive_grid_1d(pde_1d, opts_1d);

  // Create workspace for wavelet transform
  int const dense_size      = dense_space_size(pde_1d);
  int const quad_dense_size = dense_dim_size(
      ASGARD_NUM_QUADRATURE, pde_1d.get_dimensions()[0].get_level());
  fk::vector<P, mem_type::owner, resource::host> workspace(quad_dense_size * 2);
  std::array<fk::vector<P, mem_type::view, resource::host>, 2> tmp_workspace = {
      fk::vector<P, mem_type::view, resource::host>(workspace, 0,
                                                    quad_dense_size - 1),
      fk::vector<P, mem_type::view, resource::host>(workspace, quad_dense_size,
                                                    quad_dense_size * 2 - 1)};

  auto const dt        = pde.get_dt();
  P const min          = pde.get_dimensions()[0].domain_min;
  P const max          = pde.get_dimensions()[0].domain_max;
  int const N_elements = fm::two_raised_to(level);

  auto nodes = gen_realspace_nodes(degree, level, min, max);

#ifdef ASGARD_USE_CUDA
  fk::vector<P, mem_type::owner, imex_resrc> f = f_0.clone_onto_device();
  fk::vector<P, mem_type::owner, imex_resrc> f_orig_dev =
      f_0.clone_onto_device();
#else
  fk::vector<P, mem_type::owner, imex_resrc> f          = f_0;
  fk::vector<P, mem_type::owner, imex_resrc> f_orig_dev = f_0;

  auto const &plan       = adaptive_grid.get_distrib_plan();
  auto const &grid       = adaptive_grid.get_subgrid(get_rank());
  int const elem_size    = static_cast<int>(std::pow(degree, pde.num_dims));
  int const A_local_rows = elem_size * grid.nrows();

  fk::vector<P, mem_type::owner, imex_resrc> reduced_fx(A_local_rows);
#endif

  auto precond = preconditioner::block_jacobi_preconditioner<P, imex_resrc>();

  // Create moment matrices that take DG function in (x,v) and transfer to DG
  // function in x
  if (first_time || update_system)
  {
    asgard::tools::timer.start("update_system");
    std::cout << " dim0 lev = " << level << "\n";
    std::cout << " dim1 lev = " << pde.get_dimensions()[1].get_level() << "\n";
    for (auto &m : pde.moments)
    {
      m.createFlist(pde, program_opts);
      expect(m.get_fList().size() > 0);

      m.createMomentVector(pde, program_opts, adaptive_grid.get_table());
      expect(m.get_vector().size() > 0);

      m.createMomentReducedMatrix(pde, adaptive_grid.get_table());
      // expect(m.get_moment_matrix().nrows() > 0);
    }

    if (pde.do_poisson_solve)
    {
      // Setup poisson matrix initially
      solver::setup_poisson(N_elements, min, max, pde.poisson_diag,
                            pde.poisson_off_diag);
    }

    pde.E_field.resize(quad_dense_size);
    pde.phi.resize(quad_dense_size);
    pde.E_source.resize(quad_dense_size);

    first_time = false;
    asgard::tools::timer.stop("update_system");
  }

  auto do_poisson_update = [&](fk::vector<P, mem_type::owner, imex_resrc> const
                                   &f_in) {
    tools::timer.start("poisson_update");
    // Get 0th moment
    fk::vector<P, mem_type::owner, imex_resrc> mom0(dense_size);
    fm::sparse_gemv(pde.moments[0].get_moment_matrix_dev(), f_in, mom0);
    fk::vector<P> &mom0_real = pde.moments[0].create_realspace_moment(
        pde_1d, mom0, adaptive_grid_1d.get_table(), transformer, tmp_workspace);
    param_manager.get_parameter("n")->value = [&](P const x_v,
                                                  P const t = 0) -> P {
      ignore(t);
      return interp1(nodes, mom0_real, {x_v})[0];
    };

    // Compute source for poisson
    fk::vector<P> poisson_source(quad_dense_size);
    std::transform(mom0_real.begin(), mom0_real.end(), poisson_source.begin(),
                   [](P const &x_v) {
                     return param_manager.get_parameter("S")->value(x_v, 0.0);
                   });

    fk::vector<P> phi(quad_dense_size);
    fk::vector<P> poisson_E(quad_dense_size);
    solver::poisson_solver(
        poisson_source, pde.poisson_diag, pde.poisson_off_diag, phi, poisson_E,
        ASGARD_NUM_QUADRATURE - 1, N_elements, min, max, static_cast<P>(0.0),
        static_cast<P>(0.0), solver::poisson_bc::periodic);

    param_manager.get_parameter("E")->value =
        [poisson_E, nodes](P const x_v, P const t = 0) -> P {
      ignore(t);
      return interp1(nodes, poisson_E, {x_v})[0];
    };

    pde.E_field  = poisson_E;
    pde.E_source = poisson_source;
    pde.phi      = phi;

    P const max_E = std::abs(*std::max_element(
        poisson_E.begin(), poisson_E.end(), [](const P &x_v, const P &y_v) {
          return std::abs(x_v) < std::abs(y_v);
        }));

    param_manager.get_parameter("MaxAbsE")->value =
        [max_E](P const x_v, P const t = 0) -> P {
      ignore(t);
      ignore(x_v);
      return max_E;
    };

    tools::timer.stop("poisson_update");
    // Update coeffs
    generate_all_coefficients<P>(pde, transformer);

#ifdef ASGARD_USE_MATLAB
    auto &ml_plot = ml::matlab_plot::get_instance();
    // TODO: add plot_freq check if keeping this much longer
    ml_plot.reset_params();
    ml_plot.add_param({1, static_cast<size_t>(nodes.size())}, nodes);
    ml_plot.add_param({1, static_cast<size_t>(nodes.size())}, poisson_E);
    ml_plot.add_param({1, static_cast<size_t>(nodes.size())}, poisson_source);
    ml_plot.add_param({1, static_cast<size_t>(nodes.size())}, phi);
    ml_plot.add_param(time);
    ml_plot.call("electric");
#endif
  };

  auto calculate_moments =
      [&](fk::vector<P, mem_type::owner, imex_resrc> const &f_in) {
        // \int f dv
        fk::vector<P, mem_type::owner, imex_resrc> mom0(dense_size);
        fm::sparse_gemv(pde.moments[0].get_moment_matrix_dev(), f_in, mom0);
        fk::vector<P> &mom0_real = pde.moments[0].create_realspace_moment(
            pde_1d, mom0, adaptive_grid_1d.get_table(), transformer,
            tmp_workspace);
        // n = \int f dv
        param_manager.get_parameter("n")->value = [&](P const x_v,
                                                      P const t = 0) -> P {
          ignore(t);
          return interp1(nodes, mom0_real, {x_v})[0];
        };

        // \int f v_x dv
        fk::vector<P, mem_type::owner, imex_resrc> mom1(dense_size);
        fm::sparse_gemv(pde.moments[1].get_moment_matrix_dev(), f_in, mom1);
        fk::vector<P> &mom1_real = pde.moments[1].create_realspace_moment(
            pde_1d, mom1, adaptive_grid_1d.get_table(), transformer,
            tmp_workspace);

        // u_x = \int f v_x  dv / n
        param_manager.get_parameter("u")->value = [&](P const x_v,
                                                      P const t = 0) -> P {
          return interp1(nodes, mom1_real, {x_v})[0] /
                 param_manager.get_parameter("n")->value(x_v, t);
        };
        if (pde.num_dims == 3 && pde.moments.size() > 3)
        {
          // Calculate additional moments for PDEs with more than one velocity
          // dimension

          // \int f v_{y} dv
          fk::vector<P, mem_type::owner, imex_resrc> mom2(dense_size);
          fm::sparse_gemv(pde.moments[2].get_moment_matrix_dev(), f_in, mom2);
          fk::vector<P> &mom2_real = pde.moments[2].create_realspace_moment(
              pde_1d, mom2, adaptive_grid_1d.get_table(), transformer,
              tmp_workspace);

          // u_y = \int_v f v_y dv / n
          param_manager.get_parameter("u2")->value = [&](P const x_v,
                                                         P const t = 0) -> P {
            return interp1(nodes, mom2_real, {x_v})[0] /
                   param_manager.get_parameter("n")->value(x_v, t);
          };

          // \int f v_x^2 dv
          fk::vector<P, mem_type::owner, imex_resrc> mom3(dense_size);
          fm::sparse_gemv(pde.moments[3].get_moment_matrix_dev(), f_in, mom3);
          fk::vector<P> &mom3_real = pde.moments[3].create_realspace_moment(
              pde_1d, mom3, adaptive_grid_1d.get_table(), transformer,
              tmp_workspace);

          // \int f v_y^2 dv
          fk::vector<P, mem_type::owner, imex_resrc> mom4(dense_size);
          fm::sparse_gemv(pde.moments[4].get_moment_matrix_dev(), f_in, mom4);
          fk::vector<P> &mom4_real = pde.moments[4].create_realspace_moment(
              pde_1d, mom4, adaptive_grid_1d.get_table(), transformer,
              tmp_workspace);

          // \theta = \frac{ \int f(v_x^2 + v_y^2) dv }{2n} - 0.5 * (u_x^2
          // + u_y^2)
          param_manager.get_parameter("theta")->value =
              [&](P const x_v, P const t = 0) -> P {
            P const mom3_x = interp1(nodes, mom3_real, {x_v})[0];
            P const mom4_x = interp1(nodes, mom4_real, {x_v})[0];

            P const u1 = param_manager.get_parameter("u")->value(x_v, t);
            P const u2 = param_manager.get_parameter("u2")->value(x_v, t);

            P const n = param_manager.get_parameter("n")->value(x_v, t);

            return (mom3_x + mom4_x) / (2.0 * n) -
                   0.5 * (std::pow(u1, 2) + std::pow(u2, 2));
          };
        }
        else if (pde.num_dims == 4 && pde.moments.size() > 6)
        {
          // Moments for 1X3V case
          // TODO: this will be refactored to replace dimension cases in the
          // future
          std::vector<fk::vector<P, mem_type::owner, imex_resrc>> moments;
          std::vector<fk::vector<P> *> moments_real;
          // Create moment matrices and realspace moments for all moments in PDE
          for (size_t mom = 2; mom < pde.moments.size(); mom++)
          {
            // \int f v_x dv
            moments.push_back(
                fk::vector<P, mem_type::owner, imex_resrc>(dense_size));
            fm::sparse_gemv(pde.moments[mom].get_moment_matrix_dev(), f_in,
                            moments.back());
            moments_real.push_back(&pde.moments[mom].create_realspace_moment(
                pde_1d, moments.back(), adaptive_grid_1d.get_table(),
                transformer, tmp_workspace));
          }

          // u_y = \int_v f v_y dv / n
          param_manager.get_parameter("u2")->value =
              [&nodes, moments_real](P const x_v, P const t = 0) -> P {
            return interp1(nodes, *(moments_real[0]), {x_v})[0] /
                   param_manager.get_parameter("n")->value(x_v, t);
          };

          // u_z = \int_v f v_z dv / n
          param_manager.get_parameter("u3")->value =
              [&nodes, moments_real](P const x_v, P const t = 0) -> P {
            return interp1(nodes, *(moments_real[1]), {x_v})[0] /
                   param_manager.get_parameter("n")->value(x_v, t);
          };

          // \theta = \frac{ \int f(v_x^2 + v_y^2 + v_z^2) dv }{ 3n }
          //          - (1/3) * (u_x^2 + u_y^2 + u_z^2)
          param_manager.get_parameter("theta")->value =
              [&nodes, moments_real](P const x_v, P const t = 0) -> P {
            P const mom4_x = interp1(nodes, *(moments_real[2]), {x_v})[0];
            P const mom5_x = interp1(nodes, *(moments_real[3]), {x_v})[0];
            P const mom6_x = interp1(nodes, *(moments_real[4]), {x_v})[0];

            P const u1 = param_manager.get_parameter("u")->value(x_v, t);
            P const u2 = param_manager.get_parameter("u2")->value(x_v, t);
            P const u3 = param_manager.get_parameter("u3")->value(x_v, t);

            P const n = param_manager.get_parameter("n")->value(x_v, t);

            return (mom4_x + mom5_x + mom6_x) / (3.0 * n) -
                   (1.0 / 3.0) * (u1 * u1 + u2 * u2 + u3 * u3);
          };
        }
        else
        {
          // theta moment for 1x1v case
          fk::vector<P, mem_type::owner, imex_resrc> mom2(dense_size);
          fm::sparse_gemv(pde.moments[2].get_moment_matrix_dev(), f_in, mom2);
          fk::vector<P> &mom2_real = pde.moments[2].create_realspace_moment(
              pde_1d, mom2, adaptive_grid_1d.get_table(), transformer,
              tmp_workspace);
          // \theta = \int f v_x^2 dv / n - u_x^2
          param_manager.get_parameter("theta")->value =
              [&](P const x_v, P const t = 0) -> P {
            P const u = param_manager.get_parameter("u")->value(x_v, t);
            return (interp1(nodes, mom2_real, {x_v})[0] /
                    param_manager.get_parameter("n")->value(x_v, t)) -
                   std::pow(u, 2);
          };
        }
      };

  if (pde.do_poisson_solve)
  {
    do_poisson_update(f);
  }

  operator_matrices.reset_coefficients(matrix_entry::imex_explicit, pde,
                                       adaptive_grid, program_opts);

  // Explicit step f_1s = f_0 + dt A f_0
  tools::timer.start("explicit_1");
  auto const apply_id = tools::timer.start("kronmult - explicit");

  fk::vector<P, mem_type::owner, imex_resrc> fx(f.size());
  operator_matrices[matrix_entry::imex_explicit].template apply<imex_resrc>(
      1.0, f.data(), 0.0, fx.data());
  tools::timer.stop(apply_id,
                    operator_matrices[matrix_entry::imex_explicit].flops());

#ifndef ASGARD_USE_CUDA
  reduce_results(fx, reduced_fx, plan, get_rank());

  // fk::vector<P, mem_type::owner, resource::host> f_1s(f_0.size());
  exchange_results(reduced_fx, fx, elem_size, plan, get_rank());
  fm::axpy(fx, f, dt); // f here is f_1s
#else
  fm::axpy(fx, f, dt);   // f here is f_1s
#endif

  tools::timer.stop("explicit_1");
  tools::timer.start("implicit_1");

  // Create rho_1s
  calculate_moments(f);

<<<<<<< HEAD
  /*
  #ifdef ASGARD_IO_HIGHFIVE
    if (pde.cli.get_wavelet_output_freq() > 0)
    {
      int const step_index = (int)(time / dt);
      asgard::write_output(pde, pde.cli, x.clone_onto_host(), time, step_index,
                           x.size(), adaptive_grid.get_table(),
                           "asgard_wavelet_ex1");
    }
  #endif
  */

  // f2 now
=======
  // Implicit step f_1: f_1 - dt B f_1 = f_1s
>>>>>>> 901cb2bb
  P const tolerance  = program_opts.gmres_tolerance;
  int const restart  = program_opts.gmres_inner_iterations;
  int const max_iter = program_opts.gmres_outer_iterations;
  fk::vector<P, mem_type::owner, imex_resrc> f_1(f.size());
  fk::vector<P, mem_type::owner, imex_resrc> f_1_output(f.size());
  if (pde.do_collision_operator)
  {
    // Update coeffs
    generate_all_coefficients<P>(pde, transformer);

    // f2 now
    operator_matrices.reset_coefficients(matrix_entry::imex_implicit, pde,
                                         adaptive_grid, program_opts);

    // use previous refined solution as initial guess to GMRES if it exists
    if (x_prev.empty())
    {
      f_1 = f; // use f_1s as input
    }
    else
    {
      if constexpr (imex_resrc == resource::device)
      {
        f_1 = x_prev.clone_onto_device();
      }
      else
      {
        f_1 = x_prev;
      }
    }
<<<<<<< HEAD
    if (program_opts.use_precond)
    {
      auto id = asgard::tools::timer.start("precond setup");
      precond.construct(pde, adaptive_grid.get_table(), x.size(), dt,
                        imex_flag::imex_implicit);
      asgard::tools::timer.stop(id);

      /*
      #ifdef ASGARD_IO_HIGHFIVE
            if (pde.cli.get_wavelet_output_freq() > 0)
            {
              int const step_index = (int)(time / dt);

              // write GMRES info for debugging:
              // saves x, b, M, and (I - dt*A) to file
              asgard::write_gmres_temp(
                  pde, pde.cli, operator_matrices[matrix_entry::imex_implicit],
      f_2, x, &precond, dt, time, step_index, x.size(),
                  adaptive_grid.get_table(), "gmres_data_implicit");

              asgard::write_gmres_temp(
                  pde, pde.cli, operator_matrices[matrix_entry::imex_explicit],
      f_2, x, &precond, dt, time, step_index, x.size(),
                  adaptive_grid.get_table(), "gmres_data_explicit");
            }
      #endif
      */

      pde.gmres_outputs[0] = solver::simple_gmres_euler_precond(
          pde.get_dt(), operator_matrices[matrix_entry::imex_implicit], f_2, x,
          precond, restart, max_iter, tolerance);
    }
    else
    {
      pde.gmres_outputs[0] = solver::simple_gmres_euler(
          pde.get_dt(), operator_matrices[matrix_entry::imex_implicit], f_2, x,
          restart, max_iter, tolerance);
    }
=======
    pde.gmres_outputs[0] = solver::simple_gmres_euler(
        pde.get_dt(), operator_matrices[matrix_entry::imex_implicit], f_1, f,
        restart, max_iter, tolerance);
>>>>>>> 901cb2bb
    // save output of GMRES call to use in the second one
    f_1_output = f_1;
  }
  else
  {
    // for non-collision: f_1 = f_1s
    fm::copy(f, f_1);
  }

  tools::timer.stop("implicit_1");

  // --------------------------------
  // Second Stage
  // --------------------------------
  tools::timer.start("explicit_2");
  fm::copy(f_orig_dev, f); // f here is now f_0

  if (pde.do_poisson_solve)
  {
    do_poisson_update(f_1);
  }

  operator_matrices.reset_coefficients(matrix_entry::imex_explicit, pde,
                                       adaptive_grid, program_opts);

  // Explicit step f_2s = 0.5*f_0 + 0.5*(f_1 + dt A f_1)
  tools::timer.start(apply_id);
  operator_matrices[matrix_entry::imex_explicit].template apply<imex_resrc>(
      1.0, f_1.data(), 0.0, fx.data());
  tools::timer.stop(apply_id,
                    operator_matrices[matrix_entry::imex_explicit].flops());

#ifndef ASGARD_USE_CUDA
  reduce_results(fx, reduced_fx, plan, get_rank());

  // fk::vector<P, mem_type::owner, resource::host> t_f2(x_orig.size());
  exchange_results(reduced_fx, fx, elem_size, plan, get_rank());
  fm::axpy(fx, f_1, dt); // f_1 here is now f_2 = f_1 + dt*T(f_1)
#else
  fm::axpy(fx, f_1, dt); // f_1 here is now f_2 = f_1 + dt*T(f_1)
#endif

  fm::axpy(f_1, f);    // f is now f_0 + f_2
  fm::scal(P{0.5}, f); // f = 0.5 * (f_0 + f_2) = f_2s
  tools::timer.stop("explicit_2");
  if (pde.do_collision_operator)
  {
    tools::timer.start("implicit_2");
  }
  tools::timer.start("implicit_2_mom");
  // Create rho_2s
  calculate_moments(f);
  tools::timer.stop("implicit_2_mom");

  // Implicit step f_2: f_2 - dt B f_2 = f_2s
  if (pde.do_collision_operator)
  {
    // Update coeffs
    tools::timer.start("implicit_2_coeff");
    generate_all_coefficients<P>(pde, transformer);
    tools::timer.stop("implicit_2_coeff");

    tools::timer.start("implicit_2_solve");
    fk::vector<P, mem_type::owner, imex_resrc> f_2(f.size());
    if (x_prev.empty())
    {
      f_2 = std::move(f_1_output);
    }
    else
    {
      if constexpr (imex_resrc == resource::device)
      {
        f_2 = x_prev.clone_onto_device();
      }
      else
      {
        f_2 = x_prev;
      }
    }

    operator_matrices.reset_coefficients(matrix_entry::imex_implicit, pde,
                                         adaptive_grid, program_opts);

<<<<<<< HEAD
    if (program_opts.use_precond)
    {
      auto id = asgard::tools::timer.start("precond setup");
      precond.construct(pde, adaptive_grid.get_table(), x.size(), P{0.5} * dt,
                        imex_flag::imex_implicit);
      asgard::tools::timer.stop(id);

      pde.gmres_outputs[1] = solver::simple_gmres_euler_precond(
          P{0.5} * pde.get_dt(), operator_matrices[matrix_entry::imex_implicit],
          f_3, x, precond, restart, max_iter, tolerance);
    }
    else
    {
      pde.gmres_outputs[1] = solver::simple_gmres_euler(
          P{0.5} * pde.get_dt(), operator_matrices[matrix_entry::imex_implicit],
          f_3, x, restart, max_iter, tolerance);
    }
=======
    pde.gmres_outputs[1] = solver::simple_gmres_euler(
        P{0.5} * pde.get_dt(), operator_matrices[matrix_entry::imex_implicit],
        f_2, f, restart, max_iter, tolerance);
>>>>>>> 901cb2bb
    tools::timer.stop("implicit_2_solve");
    tools::timer.stop("implicit_2");
    if constexpr (imex_resrc == resource::device)
    {
      return f_2.clone_onto_host();
    }
    else
    {
      return f_2;
    }
  }
  else
  {
    // for non-collision: f_2 = f_2s, and f here is f_2s
    if constexpr (imex_resrc == resource::device)
    {
      return f.clone_onto_host();
    }
    else
    {
      return f;
    }
  }
}

#ifdef ASGARD_ENABLE_DOUBLE
template fk::vector<double> adaptive_advance(
    method const step_method, PDE<double> &pde,
    matrix_list<double> &operator_matrix,
    adapt::distributed_grid<double> &adaptive_grid,
    basis::wavelet_transform<double, resource::host> const &transformer,
    options const &program_opts, fk::vector<double> const &x, double const time,
    bool const update_system);

template fk::vector<double> explicit_advance(
    PDE<double> const &pde, matrix_list<double> &operator_matrix,
    adapt::distributed_grid<double> const &adaptive_grid,
    basis::wavelet_transform<double, resource::host> const &transformer,
    options const &program_opts,
    std::array<boundary_conditions::unscaled_bc_parts<double>, 2> const
        &unscaled_parts,
    fk::vector<double> const &x, double const time);

template fk::vector<double> implicit_advance(
    PDE<double> &pde, matrix_list<double> &operator_matrix,
    adapt::distributed_grid<double> const &adaptive_grid,
    basis::wavelet_transform<double, resource::host> const &transformer,
    options const &program_opts,
    std::array<boundary_conditions::unscaled_bc_parts<double>, 2> const
        &unscaled_parts,
    fk::vector<double> const &host_space, double const time,
    bool const update_system);

template fk::vector<double> imex_advance(
    PDE<double> &pde, matrix_list<double> &operator_matrix,
    adapt::distributed_grid<double> const &adaptive_grid,
    basis::wavelet_transform<double, resource::host> const &transformer,
    options const &program_opts,
    std::array<boundary_conditions::unscaled_bc_parts<double>, 2> const
        &unscaled_parts,
    fk::vector<double> const &f_0, fk::vector<double> const &x_prev,
    double const time, solve_opts const solver, bool const update_system);

#endif

#ifdef ASGARD_ENABLE_FLOAT

template fk::vector<float> adaptive_advance(
    method const step_method, PDE<float> &pde,
    matrix_list<float> &operator_matrix,
    adapt::distributed_grid<float> &adaptive_grid,
    basis::wavelet_transform<float, resource::host> const &transformer,
    options const &program_opts, fk::vector<float> const &x, float const time,
    bool const update_system);

template fk::vector<float> explicit_advance(
    PDE<float> const &pde, matrix_list<float> &operator_matrix,
    adapt::distributed_grid<float> const &adaptive_grid,
    basis::wavelet_transform<float, resource::host> const &transformer,
    options const &program_opts,
    std::array<boundary_conditions::unscaled_bc_parts<float>, 2> const
        &unscaled_parts,
    fk::vector<float> const &x, float const time);

template fk::vector<float> implicit_advance(
    PDE<float> &pde, matrix_list<float> &operator_matrix,
    adapt::distributed_grid<float> const &adaptive_grid,
    basis::wavelet_transform<float, resource::host> const &transformer,
    options const &program_opts,
    std::array<boundary_conditions::unscaled_bc_parts<float>, 2> const
        &unscaled_parts,
    fk::vector<float> const &x, float const time, bool const update_system);

template fk::vector<float>
imex_advance(PDE<float> &pde, matrix_list<float> &operator_matrix,
             adapt::distributed_grid<float> const &adaptive_grid,
             basis::wavelet_transform<float, resource::host> const &transformer,
             options const &program_opts,
             std::array<boundary_conditions::unscaled_bc_parts<float>, 2> const
                 &unscaled_parts,
             fk::vector<float> const &f_0, fk::vector<float> const &x_prev,
             float const time, solve_opts const solver,
             bool const update_system);
#endif

} // namespace asgard::time_advance<|MERGE_RESOLUTION|>--- conflicted
+++ resolved
@@ -810,7 +810,6 @@
   // Create rho_1s
   calculate_moments(f);
 
-<<<<<<< HEAD
   /*
   #ifdef ASGARD_IO_HIGHFIVE
     if (pde.cli.get_wavelet_output_freq() > 0)
@@ -823,10 +822,7 @@
   #endif
   */
 
-  // f2 now
-=======
   // Implicit step f_1: f_1 - dt B f_1 = f_1s
->>>>>>> 901cb2bb
   P const tolerance  = program_opts.gmres_tolerance;
   int const restart  = program_opts.gmres_inner_iterations;
   int const max_iter = program_opts.gmres_outer_iterations;
@@ -857,50 +853,45 @@
         f_1 = x_prev;
       }
     }
-<<<<<<< HEAD
     if (program_opts.use_precond)
     {
       auto id = asgard::tools::timer.start("precond setup");
-      precond.construct(pde, adaptive_grid.get_table(), x.size(), dt,
+      precond.construct(pde, adaptive_grid.get_table(), f.size(), dt,
                         imex_flag::imex_implicit);
       asgard::tools::timer.stop(id);
 
       /*
-      #ifdef ASGARD_IO_HIGHFIVE
-            if (pde.cli.get_wavelet_output_freq() > 0)
-            {
-              int const step_index = (int)(time / dt);
-
-              // write GMRES info for debugging:
-              // saves x, b, M, and (I - dt*A) to file
-              asgard::write_gmres_temp(
-                  pde, pde.cli, operator_matrices[matrix_entry::imex_implicit],
-      f_2, x, &precond, dt, time, step_index, x.size(),
-                  adaptive_grid.get_table(), "gmres_data_implicit");
-
-              asgard::write_gmres_temp(
-                  pde, pde.cli, operator_matrices[matrix_entry::imex_explicit],
-      f_2, x, &precond, dt, time, step_index, x.size(),
-                  adaptive_grid.get_table(), "gmres_data_explicit");
-            }
-      #endif
+#ifdef ASGARD_IO_HIGHFIVE
+      if (pde.cli.get_wavelet_output_freq() > 0)
+      {
+        int const step_index = (int)(time / dt);
+
+        // write GMRES info for debugging:
+        // saves x, b, M, and (I - dt*A) to file
+        asgard::write_gmres_temp(
+            pde, pde.cli, operator_matrices[matrix_entry::imex_implicit], f_2,
+            x, &precond, dt, time, step_index, x.size(),
+            adaptive_grid.get_table(), "gmres_data_implicit");
+
+        asgard::write_gmres_temp(
+            pde, pde.cli, operator_matrices[matrix_entry::imex_explicit], f_2,
+            x, &precond, dt, time, step_index, x.size(),
+            adaptive_grid.get_table(), "gmres_data_explicit");
+      }
+#endif
       */
 
       pde.gmres_outputs[0] = solver::simple_gmres_euler_precond(
-          pde.get_dt(), operator_matrices[matrix_entry::imex_implicit], f_2, x,
+          pde.get_dt(), operator_matrices[matrix_entry::imex_implicit], f_1, f,
           precond, restart, max_iter, tolerance);
     }
     else
     {
       pde.gmres_outputs[0] = solver::simple_gmres_euler(
-          pde.get_dt(), operator_matrices[matrix_entry::imex_implicit], f_2, x,
+          pde.get_dt(), operator_matrices[matrix_entry::imex_implicit], f_1, f,
           restart, max_iter, tolerance);
     }
-=======
-    pde.gmres_outputs[0] = solver::simple_gmres_euler(
-        pde.get_dt(), operator_matrices[matrix_entry::imex_implicit], f_1, f,
-        restart, max_iter, tolerance);
->>>>>>> 901cb2bb
+
     // save output of GMRES call to use in the second one
     f_1_output = f_1;
   }
@@ -984,29 +975,23 @@
     operator_matrices.reset_coefficients(matrix_entry::imex_implicit, pde,
                                          adaptive_grid, program_opts);
 
-<<<<<<< HEAD
     if (program_opts.use_precond)
     {
       auto id = asgard::tools::timer.start("precond setup");
-      precond.construct(pde, adaptive_grid.get_table(), x.size(), P{0.5} * dt,
+      precond.construct(pde, adaptive_grid.get_table(), f.size(), P{0.5} * dt,
                         imex_flag::imex_implicit);
       asgard::tools::timer.stop(id);
 
       pde.gmres_outputs[1] = solver::simple_gmres_euler_precond(
           P{0.5} * pde.get_dt(), operator_matrices[matrix_entry::imex_implicit],
-          f_3, x, precond, restart, max_iter, tolerance);
+          f_2, f, precond, restart, max_iter, tolerance);
     }
     else
     {
       pde.gmres_outputs[1] = solver::simple_gmres_euler(
           P{0.5} * pde.get_dt(), operator_matrices[matrix_entry::imex_implicit],
-          f_3, x, restart, max_iter, tolerance);
-    }
-=======
-    pde.gmres_outputs[1] = solver::simple_gmres_euler(
-        P{0.5} * pde.get_dt(), operator_matrices[matrix_entry::imex_implicit],
-        f_2, f, restart, max_iter, tolerance);
->>>>>>> 901cb2bb
+          f_2, f, restart, max_iter, tolerance);
+    }
     tools::timer.stop("implicit_2_solve");
     tools::timer.stop("implicit_2");
     if constexpr (imex_resrc == resource::device)
