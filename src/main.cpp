--- conflicted
+++ resolved
@@ -183,44 +183,23 @@
   std::cout << "explicit time loop workspace size (host) (MB): "
             << host_space.size_MB() << '\n';
 
-<<<<<<< HEAD
-  // call to build batches
-  std::cout << "generating: batch lists..." << '\n';
-
-  auto const work_set =
-      build_work_set(*pde, table, system, default_workspace_MB);
-
-
-  std::cout << "allocating time loop working space, size (MB): "
-            << get_MB(system.batch_input.size() * 5) << '\n';
-  fk::vector<prec> scaled_source(system.batch_input.size());
-  fk::vector<prec> x_orig(system.batch_input.size());
-  std::vector<fk::vector<prec>> workspace(
-      3, fk::vector<prec>(system.batch_input.size()));
-=======
   host_space.x = initial_condition;
->>>>>>> 7bedea70
 
   // -- time loop
   std::cout << "--- begin time loop ---" << '\n';
   prec const dt = pde->get_dt() * opts.get_cfl();
-  system.batch_input = initial_condition;
   for (int i = 0; i < opts.get_time_steps(); ++i)
   {
     prec const time = i * dt;
 
-<<<<<<< HEAD
+    explicit_time_advance(*pde, table, initial_sources, host_space, rank_space,
+                          chunks, time, dt);
     auto A = build_implicit_system(*pde, table, system);
     A.print("Implicit A");
-    // explicit_time_advance(*pde, initial_sources, system, work_set, time, dt);
     initial_condition.print("Initial Conditions");
     printf("===================================\n");
     // system.batch_input = initial_condition;
     implicit_time_advance(*pde, initial_sources, system, work_set, time, dt, A);
-=======
-    explicit_time_advance(*pde, table, initial_sources, host_space, rank_space,
-                          chunks, time, dt);
->>>>>>> 7bedea70
 
     // print root mean squared error from analytic solution
     if (pde->has_analytic_soln)
