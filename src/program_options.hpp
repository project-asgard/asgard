#pragma once

#include "asgard_vector.hpp"
#include "tools.hpp"

#include <limits>
#include <map>
#include <sstream>
#include <string>
#include <string_view>
#include <vector>

namespace asgard
{
// implemented solvers for implicit stepping
enum class solve_opts
{
  direct,
  gmres,
  scalapack
};

// map those choices to selection strings

using solve_map_t = std::map<std::string_view, solve_opts>;
static solve_map_t const solver_mapping = {
    {"direct", solve_opts::direct},
    {"gmres", solve_opts::gmres},
    {"scalapack", solve_opts::scalapack}};

// the choices for supported PDE types
enum class PDE_opts
{
  advection_1,
  continuity_1,
  continuity_2,
  continuity_3,
  continuity_6,
  fokkerplanck_1d_pitch_E_case1,
  fokkerplanck_1d_pitch_E_case2,
  fokkerplanck_1d_pitch_C,
  fokkerplanck_1d_4p3,
  fokkerplanck_1d_4p4,
  fokkerplanck_1d_4p5,
  fokkerplanck_2d_complete_case1,
  fokkerplanck_2d_complete_case2,
  fokkerplanck_2d_complete_case3,
  fokkerplanck_2d_complete_case4,
  diffusion_1,
  diffusion_2,
  vlasov_lb_full_f,
  vlasov_two_stream,
  relaxation_1x1v,
  relaxation_1x2v,
  relaxation_1x3v,
  riemann_1x2v,
  riemann_1x3v,
  collisional_landau,
<<<<<<< HEAD
  collisional_landau_1x3v
=======
  collisional_landau_1x2v,
>>>>>>> 1685d654
  // FIXME will need to add the user supplied PDE choice
};

enum class PDE_case_opts
{
  case0,
  case1,
  case2,
  case3,
  case4,
  case_count
  // FIXME will need to add the user supplied PDE cases choice
};

/*!
 * \brief Indicates whether we should be using sparse or dense kronmult.
 */
enum class kronmult_mode
{
  //! \brief Using a dense matrix (assumes everything is connected).
  dense,
  //! \brief Using a sparse matrix (checks for connectivity).
  sparse
};

class PDE_descriptor
{
public:
  PDE_descriptor(std::string const info_in, PDE_opts const pde_choice_in)
      : info(info_in), pde_choice(pde_choice_in){};
  std::string const info;
  PDE_opts const pde_choice;
};

//
// map those choices to selection strings
//
using pde_map_t                    = std::map<std::string, PDE_descriptor>;
static pde_map_t const pde_mapping = {
    {"continuity_1",
     PDE_descriptor("1D test case, continuity equation: df/dt + df/dx = 0",
                    PDE_opts::continuity_1)},
    {"continuity_2", PDE_descriptor("2D test case, continuity equation: df/dt "
                                    "+ v_x * df/dx + v_y * df/dy == 0",
                                    PDE_opts::continuity_2)},
    {"continuity_3", PDE_descriptor("3D test case, continuity equation, df/dt "
                                    "+ v.grad(f)==0 where v={1,1,1}",
                                    PDE_opts::continuity_3)},
    {"continuity_6",
     PDE_descriptor("6D test case, continuity equation, df/dt + b.grad_x(f) + "
                    "a.grad_v(f)==0 where b={1,1,3}, a={4,3,2}",
                    PDE_opts::continuity_6)},
    // the following are labelled according to figure number in the runaway
    // electron paper
    {"fokkerplanck_1d_pitch_E_case1",
     PDE_descriptor(
         "1D pitch angle collisional term: df/dt == d/dz ( (1-z^2) df/dz, f0 is"
         " constant.",
         PDE_opts::fokkerplanck_1d_pitch_E_case1)},
    {"fokkerplanck_1d_pitch_E_case2",
     PDE_descriptor(
         "1D pitch angle collisional term: df/dt == d/dz ( (1-z^2) df/dz, f0 is"
         " gaussian.",
         PDE_opts::fokkerplanck_1d_pitch_E_case2)},
    {"fokkerplanck_1d_pitch_C",
     PDE_descriptor(
         "1D pitch angle collisional term: df/dt == d/dz ( (1-z^2) df/dz",
         PDE_opts::fokkerplanck_1d_pitch_C)},
    {"fokkerplanck_1d_4p3",
     PDE_descriptor("Radiation damping term: df/dt == -d/dz ( z(1-z^2)f )",
                    PDE_opts::fokkerplanck_1d_4p3)},

    {"fokkerplanck_1d_4p4",
     PDE_descriptor("Evolution of f's pitch angle dependence with electric "
                    "field acceleration/collision: df/dt == -E d/dz((1-z^2) f) "
                    "+ C d/dz((1-z^2) df/dz)",
                    PDE_opts::fokkerplanck_1d_4p4)},
    {"fokkerplanck_1d_4p5",
     PDE_descriptor(
         "Same as 4p4, but with radiation damping: df/dt == -E d/dz((1-z^2) f) "
         "+ C d/dz((1-z^2) df/dz) - R d/dz(z(1-z^2) f)",
         PDE_opts::fokkerplanck_1d_4p5)},

    {"fokkerplanck_2d_complete_case1",
     PDE_descriptor("Full PDE from the 2D runaway electron paper: d/dt f(p,z) "
                    "== -div(flux_C + flux_E + flux_R), case 1",
                    PDE_opts::fokkerplanck_2d_complete_case1)},
    {"fokkerplanck_2d_complete_case2",
     PDE_descriptor("Full PDE from the 2D runaway electron paper: d/dt f(p,z) "
                    "== -div(flux_C + flux_E + flux_R), case 2",
                    PDE_opts::fokkerplanck_2d_complete_case2)},
    {"fokkerplanck_2d_complete_case3",
     PDE_descriptor("Full PDE from the 2D runaway electron paper: d/dt f(p,z) "
                    "== -div(flux_C + flux_E + flux_R), case 3",
                    PDE_opts::fokkerplanck_2d_complete_case3)},
    {"fokkerplanck_2d_complete_case4",
     PDE_descriptor("Full PDE from the 2D runaway electron paper: d/dt f(p,z) "
                    "== -div(flux_C + flux_E + flux_R), case 4",
                    PDE_opts::fokkerplanck_2d_complete_case4)},
    {"diffusion_1", PDE_descriptor("1D diffusion equation: df/dt = d^2 f/dx^2",
                                   PDE_opts::diffusion_1)},
    {"diffusion_2",
     PDE_descriptor("2D (1x-1y) heat equation. df/dt = d^2 f/dx^2 + d^2 f/dy^2",
                    PDE_opts::diffusion_2)},
    {"advection_1",
     PDE_descriptor(
         "1D test using continuity equation. df/dt == -2*df/dx - 2*sin(x)",
         PDE_opts::advection_1)},
    {"vlasov", PDE_descriptor("Vlasov lb full f. df/dt == -v*grad_x f + div_v( "
                              "(v-u)f + theta*grad_v f)",
                              PDE_opts::vlasov_lb_full_f)},
    {"two_stream",
     PDE_descriptor("Vlasov two-stream. df/dt == -v*grad_x f -E*grad_v f",
                    PDE_opts::vlasov_two_stream)},
    {"relaxation_1x1v",
     PDE_descriptor("Relaxation 1x1v. df/dt == div_{v} v f + d_{v} -u f "
                    "+ d_{v}(th q), q = d_{v} f",
                    PDE_opts::relaxation_1x1v)},
    {"relaxation_1x2v",
     PDE_descriptor("Relaxation 1x2v. df/dt == div_{v1} v_1 f + d_{v1} -u_1 f "
                    "+ div_{v2} v_2 f + d_{v2} -u_2 f + d_{v1}(th q), q = "
                    "d_{v1} f + d_{v2}(th q), q = d_{v2} f",
                    PDE_opts::relaxation_1x2v)},
    {"relaxation_1x3v",
     PDE_descriptor("Relaxation 1x3v. df/dt == div_{v1} v_1 f + d_{v1} -u_1 f "
                    "+ div_{v2} v_2 f + d_{v2} -u_2 f + d_{v1}(th q), q = "
                    "d_{v1} f + d_{v2}(th q), q = d_{v2} f",
                    PDE_opts::relaxation_1x3v)},
    {"riemann_1x2v", PDE_descriptor("Riemann 1x2v", PDE_opts::riemann_1x2v)},
    {"riemann_1x3v", PDE_descriptor("Riemann 1x3v", PDE_opts::riemann_1x3v)},
    {"landau", PDE_descriptor("Collisional Landau. df/dt == -v*grad_x f "
                              "-E*grad_v f + div_v((v-u)f + theta*grad_v f)",
                              PDE_opts::collisional_landau)},
<<<<<<< HEAD
    {"landau_1x3v",
     PDE_descriptor("Collisional Landau 1x3v. df/dt == -v*grad_x f "
                    "-E*grad_v f + div_v((v-u)f + theta*grad_v f)",
                    PDE_opts::collisional_landau_1x3v)}};
=======
    {"landau_1x2v",
     PDE_descriptor("Collisional Landau 1x2v. df/dt == -v*grad_x f "
                    "-E*grad_v f + div_v((v-u)f + theta*grad_v f)",
                    PDE_opts::collisional_landau_1x2v)}};
>>>>>>> 1685d654

// class to parse command line input
class parser
{
public:
  static auto constexpr NO_USER_VALUE     = -1;
  static auto constexpr NO_USER_VALUE_FP  = std::numeric_limits<double>::min();
  static auto constexpr NO_USER_VALUE_STR = "none";

  static auto constexpr DEFAULT_CFL               = 0.01;
  static auto constexpr DEFAULT_ADAPT_THRESH      = 1e-3;
  static auto constexpr DEFAULT_MAX_LEVEL         = 8;
  static auto constexpr DEFAULT_MIXED_GRID_GROUP  = -1;
  static auto constexpr DEFAULT_TIME_STEPS        = 10;
  static auto constexpr DEFAULT_WRITE_FREQ        = 0;
  static auto constexpr DEFAULT_PLOT_FREQ         = 1e9;
  static auto constexpr DEFAULT_USE_IMPLICIT      = false;
  static auto constexpr DEFAULT_USE_IMEX          = false;
  static auto constexpr DEFAULT_USE_FG            = false;
  static auto constexpr DEFAULT_DO_POISSON        = false;
  static auto constexpr DEFAULT_DO_ADAPT          = false;
  static auto constexpr DEFAULT_PDE_STR           = "continuity_2";
  static auto constexpr DEFAULT_PDE_OPT           = PDE_opts::continuity_2;
  static auto constexpr DEFAULT_SOLVER            = solve_opts::direct;
  static auto constexpr DEFAULT_SOLVER_STR        = std::string_view("direct");
  static auto constexpr DEFAULT_PDE_SELECTED_CASE = PDE_case_opts::case0;
  static auto constexpr DEFAULT_MEMORY_LIMIT_MB   = 10000;
  static auto constexpr DEFAULT_KRONMULT_MODE     = kronmult_mode::dense;
  static auto constexpr DEFAULT_GMRES_TOLERANCE   = NO_USER_VALUE_FP;
  static auto constexpr DEFAULT_GMRES_INNER_ITERATIONS = NO_USER_VALUE;
  static auto constexpr DEFAULT_GMRES_OUTER_ITERATIONS = NO_USER_VALUE;
  inline static fk::vector<int> const DEFAULT_MAX_ADAPT_LEVELS;

  // construct from command line
  explicit parser(int argc, char const *const *argv);

  // construct from provided values - to simplify testing
  explicit parser(
      PDE_opts const pde_choice_in, fk::vector<int> const &starting_levels_in,
      int const degree_in = NO_USER_VALUE, double const cfl_in = DEFAULT_CFL,
      bool const use_full_grid_in          = DEFAULT_USE_FG,
      int const max_level_in               = DEFAULT_MAX_LEVEL,
      int const mixed_grid_group_in        = DEFAULT_MIXED_GRID_GROUP,
      int const num_steps                  = DEFAULT_TIME_STEPS,
      bool const use_implicit              = DEFAULT_USE_IMPLICIT,
      bool const do_adapt_levels           = DEFAULT_DO_ADAPT,
      double const adapt_threshold_in      = DEFAULT_ADAPT_THRESH,
      std::string_view const solver_str_in = DEFAULT_SOLVER_STR,
      bool const use_imex                  = DEFAULT_USE_IMEX,
      int const memory_limit_in            = DEFAULT_MEMORY_LIMIT_MB,
      kronmult_mode const kmode_in         = DEFAULT_KRONMULT_MODE,
      double const gmres_tolerance_in      = DEFAULT_GMRES_TOLERANCE,
      int const gmres_inner_iterations_in  = DEFAULT_GMRES_INNER_ITERATIONS,
      int const gmres_outer_iterations_in  = DEFAULT_GMRES_OUTER_ITERATIONS,
      fk::vector<int> const &max_adapt_levels_in = DEFAULT_MAX_ADAPT_LEVELS,
      std::string const restart_file_in          = NO_USER_VALUE_STR)
      : use_implicit_stepping(use_implicit), use_full_grid(use_full_grid_in),
        do_adapt(do_adapt_levels), starting_levels(starting_levels_in),
        degree(degree_in), max_level(max_level_in),
        mixed_grid_group(mixed_grid_group_in), num_time_steps(num_steps),
        cfl(cfl_in), adapt_threshold(adapt_threshold_in),
        pde_choice(pde_choice_in), solver_str(solver_str_in),
        solver(solver_mapping.at(solver_str_in)), use_imex_stepping(use_imex),
        memory_limit(memory_limit_in), kmode(kmode_in),
        gmres_tolerance(gmres_tolerance_in),
        gmres_inner_iterations(gmres_inner_iterations_in),
        gmres_outer_iterations(gmres_outer_iterations_in),
        max_adapt_levels(max_adapt_levels_in), restart_file(restart_file_in){};

  explicit parser(
      std::string const &pde_choice_in, fk::vector<int> starting_levels_in,
      int const degree_in = NO_USER_VALUE, double const cfl_in = DEFAULT_CFL,
      bool const use_full_grid_in          = DEFAULT_USE_FG,
      int const max_level_in               = DEFAULT_MAX_LEVEL,
      int const mixed_grid_group_in        = DEFAULT_MIXED_GRID_GROUP,
      int const num_steps                  = DEFAULT_TIME_STEPS,
      bool const use_implicit              = DEFAULT_USE_IMPLICIT,
      bool const do_adapt_levels           = DEFAULT_DO_ADAPT,
      double const adapt_threshold_in      = DEFAULT_ADAPT_THRESH,
      std::string_view const solver_str_in = DEFAULT_SOLVER_STR,
      bool const use_imex                  = DEFAULT_USE_IMEX,
      int const memory_limit_in            = DEFAULT_MEMORY_LIMIT_MB,
      kronmult_mode const kmode_in         = DEFAULT_KRONMULT_MODE,
      double const gmres_tolerance_in      = DEFAULT_GMRES_TOLERANCE,
      int const gmres_inner_iterations_in  = DEFAULT_GMRES_INNER_ITERATIONS,
      int const gmres_outer_iterations_in  = DEFAULT_GMRES_OUTER_ITERATIONS,
      fk::vector<int> const &max_adapt_levels_in = DEFAULT_MAX_ADAPT_LEVELS,
      std::string const restart_file_in          = NO_USER_VALUE_STR)
      : parser(pde_mapping.at(pde_choice_in).pde_choice, starting_levels_in,
               degree_in, cfl_in, use_full_grid_in, max_level_in,
               mixed_grid_group_in, num_steps, use_implicit, do_adapt_levels,
               adapt_threshold_in, solver_str_in, use_imex, memory_limit_in,
               kmode_in, gmres_tolerance_in, gmres_inner_iterations_in,
               gmres_outer_iterations_in, max_adapt_levels_in,
               restart_file_in){};
  /*!
   * \brief Simple utility to modify private members of the parser.
   */
  friend struct parser_mod;

  bool using_implicit() const;
  bool using_imex() const;
  bool using_full_grid() const;
  bool do_poisson_solve() const;
  bool do_adapt_levels() const;
  bool do_restart() const;

  fk::vector<int> get_starting_levels() const;
  fk::vector<int> get_active_terms() const;

  int get_degree() const;
  int get_max_level() const;
  int get_mixed_grid_group() const;
  int get_time_steps() const;
  int get_memory_limit() const;
  int get_gmres_inner_iterations() const;
  int get_gmres_outer_iterations() const;

  int get_wavelet_output_freq() const;
  int get_realspace_output_freq() const;

  kronmult_mode get_kmode() const;

  double get_dt() const;
  double get_cfl() const;
  double get_adapt_thresh() const;
  double get_gmres_tolerance() const;

  std::string get_pde_string() const;
  std::string get_solver_string() const;

  PDE_opts get_selected_pde() const;
  solve_opts get_selected_solver() const;

  std::string get_ml_session_string() const;
  int get_plot_freq() const;

  std::string get_restart_file() const;

  std::vector<std::string> cli_opts;

  bool is_valid() const;

  fk::vector<int> get_max_adapt_levels() const;

private:
  void print_available_pdes()
  {
    auto const max_name_length = 50;
    std::cerr << "available pdes (select using -p)"
              << "\n\n";
    std::cerr << std::left << std::setw(max_name_length) << "Argument"
              << "Description" << '\n';
    for (auto const &[pde_name, pde_enum_val] : pde_mapping)
    {
      ignore(pde_enum_val);
      expect(pde_name.size() <= max_name_length);
      std::cerr << std::left << std::setw(max_name_length) << pde_name
                << pde_mapping.at(pde_name).info << '\n';
    }
  }

  fk::vector<int> ints_from_string(std::string const &number_string)
  {
    std::stringstream number_stream{number_string};
    std::vector<int> parsed_ints;
    while (!number_stream.eof())
    {
      std::string word;
      number_stream >> word;
      int temp_int;

      // remove any leading or trailing '"'
      size_t pos = word.find_first_of('\"');
      if (pos != std::string::npos)
      {
        word.erase(word.begin() + pos);
      }

      if (std::stringstream(word) >> temp_int)
      {
        parsed_ints.push_back(temp_int);
      }
    }
    return fk::vector<int>(parsed_ints);
  }

  bool use_implicit_stepping =
      DEFAULT_USE_IMPLICIT;             // enable implicit(/explicit) stepping
  bool use_full_grid = DEFAULT_USE_FG;  // enable full(/sparse) grid
  bool do_poisson = DEFAULT_DO_POISSON; // do poisson solve for electric field
  bool do_adapt   = DEFAULT_DO_ADAPT;   // adapt number of basis levels

  // if none are provided, default is loaded from pde
  std::string starting_levels_str = NO_USER_VALUE_STR;
  fk::vector<int> starting_levels;
  std::string active_terms_str = NO_USER_VALUE_STR;
  fk::vector<int> active_terms;

  // deg of legendre basis polys. NO_USER_VALUE
  // loads default in pde
  int degree = NO_USER_VALUE;
  // max adaptivity level for any given dimension.
  int max_level = DEFAULT_MAX_LEVEL;
  // number of dimensions to use for the tensor groups in mixed grid
  int mixed_grid_group = DEFAULT_MIXED_GRID_GROUP;
  // number of time loop iterations
  int num_time_steps = DEFAULT_TIME_STEPS;
  // write wavelet space output every this many iterations
  int wavelet_output_freq = DEFAULT_WRITE_FREQ;
  // timesteps between realspace output writes to disk
  int realspace_output_freq = DEFAULT_WRITE_FREQ;
  // the Courant-Friedrichs-Lewy (CFL) condition
  double cfl = NO_USER_VALUE_FP;
  // size of time steps. double::min loads default in pde
  double dt = NO_USER_VALUE_FP;
  // relative adaptivity threshold
  // max(abs(x)) for solution vector x * adapt_thresh
  // is the threshold for refining elements
  double adapt_threshold = DEFAULT_ADAPT_THRESH;

  // default
  std::string pde_str = DEFAULT_PDE_STR;
  // pde to construct/evaluate
  PDE_opts pde_choice = DEFAULT_PDE_OPT;

  // default
  std::string solver_str = NO_USER_VALUE_STR;
  // solver to use for implicit timestepping
  solve_opts solver = DEFAULT_SOLVER;

  // name of matlab session to connect
  std::string matlab_name = NO_USER_VALUE_STR;
  // timesteps between plotting
  int plot_freq = DEFAULT_PLOT_FREQ;

  bool use_imex_stepping = DEFAULT_USE_IMEX;

  int memory_limit = DEFAULT_MEMORY_LIMIT_MB;

  kronmult_mode kmode = DEFAULT_KRONMULT_MODE;

  // gmres solver parameters
  double gmres_tolerance     = DEFAULT_GMRES_TOLERANCE;
  int gmres_inner_iterations = DEFAULT_GMRES_INNER_ITERATIONS;
  int gmres_outer_iterations = DEFAULT_GMRES_OUTER_ITERATIONS;

  std::string max_adapt_levels_str = NO_USER_VALUE_STR;
  fk::vector<int> max_adapt_levels = DEFAULT_MAX_ADAPT_LEVELS;

  std::string restart_file = NO_USER_VALUE_STR;

  // is there a better (testable) way to handle invalid command-line input?
  bool valid = true;
};

struct parser_mod
{
  enum parser_option_entry
  {
    // int values
    degree,
    max_level,
    mixed_grid_group,
    num_time_steps,
    wavelet_output_freq,
    realspace_output_freq,
    plot_freq,
    memory_limit,
    gmres_inner_iterations,
    gmres_outer_iterations,
    // bool values
    use_implicit_stepping,
    use_full_grid,
    do_poisson,
    do_adapt,
    use_imex_stepping,
    // double values
    cfl,
    dt,
    adapt_threshold,
    gmres_tolerance,
    // string
    solver_str,
    pde_str,
    starting_levels_str,
    restart_file,
    // fk::vector<int>
    max_adapt_level
  };
  static void set(parser &p, parser_option_entry entry, int value);
  static void set(parser &p, parser_option_entry entry, bool value);
  static void set(parser &p, parser_option_entry entry, double value);
  static void
  set(parser &p, parser_option_entry entry, std::string const &value);
  static void
  set(parser &p, parser_option_entry entry, fk::vector<int> const &value);
};

// simple class to hold non-pde user options
class options
{
public:
  options(parser const &user_vals)
      : starting_levels(user_vals.get_starting_levels()),
        adapt_threshold(user_vals.get_adapt_thresh()),
        gmres_tolerance(user_vals.get_gmres_tolerance()),
        max_level(user_vals.get_max_level()),
        mixed_grid_group(user_vals.get_mixed_grid_group()),
        num_time_steps(user_vals.get_time_steps()),
        wavelet_output_freq(user_vals.get_wavelet_output_freq()),
        realspace_output_freq(user_vals.get_realspace_output_freq()),
        plot_freq(user_vals.get_plot_freq()),
        memory_limit(user_vals.get_memory_limit()),
        kmode(user_vals.get_kmode()),
        gmres_inner_iterations(user_vals.get_gmres_inner_iterations()),
        gmres_outer_iterations(user_vals.get_gmres_outer_iterations()),
        use_implicit_stepping(user_vals.using_implicit()),
        use_full_grid(user_vals.using_full_grid()),
        do_poisson_solve(user_vals.do_poisson_solve()),
        do_adapt_levels(user_vals.do_adapt_levels()),
        solver(user_vals.get_selected_solver()),
        use_imex_stepping(user_vals.using_imex()),
        max_adapt_levels(user_vals.get_max_adapt_levels()),
        restart_file(user_vals.get_restart_file()){};

  bool should_output_wavelet(int const i) const;
  bool should_output_realspace(int const i) const;
  bool should_plot(int const i) const;

  fk::vector<int> const starting_levels;

  double const adapt_threshold;
  double const gmres_tolerance;

  int const max_level;
  int const mixed_grid_group;
  int const num_time_steps;
  int const wavelet_output_freq;
  int const realspace_output_freq;
  int const plot_freq;
  int const memory_limit;
  kronmult_mode const kmode;
  int const gmres_inner_iterations;
  int const gmres_outer_iterations;

  bool const use_implicit_stepping;
  bool const use_full_grid;
  bool const do_poisson_solve;
  bool const do_adapt_levels;

  solve_opts const solver;

  bool const use_imex_stepping;

  fk::vector<int> const max_adapt_levels;

  std::string restart_file;

private:
  // helper for output writing
  bool write_at_step(int const i, int const freq) const;
};
} // namespace asgard<|MERGE_RESOLUTION|>--- conflicted
+++ resolved
@@ -56,11 +56,8 @@
   riemann_1x2v,
   riemann_1x3v,
   collisional_landau,
-<<<<<<< HEAD
+  collisional_landau_1x2v,
   collisional_landau_1x3v
-=======
-  collisional_landau_1x2v,
->>>>>>> 1685d654
   // FIXME will need to add the user supplied PDE choice
 };
 
@@ -194,17 +191,14 @@
     {"landau", PDE_descriptor("Collisional Landau. df/dt == -v*grad_x f "
                               "-E*grad_v f + div_v((v-u)f + theta*grad_v f)",
                               PDE_opts::collisional_landau)},
-<<<<<<< HEAD
+    {"landau_1x2v",
+     PDE_descriptor("Collisional Landau 1x2v. df/dt == -v*grad_x f "
+                    "-E*grad_v f + div_v((v-u)f + theta*grad_v f)",
+                    PDE_opts::collisional_landau_1x2v)},
     {"landau_1x3v",
      PDE_descriptor("Collisional Landau 1x3v. df/dt == -v*grad_x f "
                     "-E*grad_v f + div_v((v-u)f + theta*grad_v f)",
                     PDE_opts::collisional_landau_1x3v)}};
-=======
-    {"landau_1x2v",
-     PDE_descriptor("Collisional Landau 1x2v. df/dt == -v*grad_x f "
-                    "-E*grad_v f + div_v((v-u)f + theta*grad_v f)",
-                    PDE_opts::collisional_landau_1x2v)}};
->>>>>>> 1685d654
 
 // class to parse command line input
 class parser
