#pragma once

#include "asgard_vector.hpp"
#include "tools.hpp"

#include <limits>
#include <map>
#include <sstream>
#include <string>
#include <string_view>
#include <vector>

namespace asgard
{
// implemented solvers for implicit stepping
enum class solve_opts
{
  direct,
  gmres,
  scalapack
};

// map those choices to selection strings

using solve_map_t = std::map<std::string_view, solve_opts>;
static solve_map_t const solver_mapping = {
    {"direct", solve_opts::direct},
    {"gmres", solve_opts::gmres},
    {"scalapack", solve_opts::scalapack}};

// the choices for supported PDE types
enum class PDE_opts
{
  advection_1,
  continuity_1,
  continuity_2,
  continuity_3,
  continuity_6,
  fokkerplanck_1d_pitch_E_case1,
  fokkerplanck_1d_pitch_E_case2,
  fokkerplanck_1d_pitch_C,
  fokkerplanck_1d_4p3,
  fokkerplanck_1d_4p4,
  fokkerplanck_1d_4p5,
  fokkerplanck_2d_complete_case1,
  fokkerplanck_2d_complete_case2,
  fokkerplanck_2d_complete_case3,
  fokkerplanck_2d_complete_case4,
  diffusion_1,
  diffusion_2,
  vlasov_lb_full_f,
  vlasov_two_stream,
  relaxation_1x1v,
  relaxation_1x2v,
<<<<<<< HEAD
  collisional_landau,
  riemann_1x3v
=======
  relaxation_1x3v,
  riemann_1x2v,
  collisional_landau
>>>>>>> 91b09618
  // FIXME will need to add the user supplied PDE choice
};

enum class PDE_case_opts
{
  case0,
  case1,
  case2,
  case3,
  case4,
  case_count
  // FIXME will need to add the user supplied PDE cases choice
};

/*!
 * \brief Indicates whether we should be using sparse or dense kronmult.
 */
enum class kronmult_mode
{
  //! \brief Using a dense matrix (assumes everything is connected).
  dense,
  //! \brief Using a sparse matrix (checks for connectivity).
  sparse
};

class PDE_descriptor
{
public:
  PDE_descriptor(std::string const info_in, PDE_opts const pde_choice_in)
      : info(info_in), pde_choice(pde_choice_in){};
  std::string const info;
  PDE_opts const pde_choice;
};

//
// map those choices to selection strings
//
using pde_map_t                    = std::map<std::string, PDE_descriptor>;
static pde_map_t const pde_mapping = {
    {"continuity_1",
     PDE_descriptor("1D test case, continuity equation: df/dt + df/dx = 0",
                    PDE_opts::continuity_1)},
    {"continuity_2", PDE_descriptor("2D test case, continuity equation: df/dt "
                                    "+ v_x * df/dx + v_y * df/dy == 0",
                                    PDE_opts::continuity_2)},
    {"continuity_3", PDE_descriptor("3D test case, continuity equation, df/dt "
                                    "+ v.grad(f)==0 where v={1,1,1}",
                                    PDE_opts::continuity_3)},
    {"continuity_6",
     PDE_descriptor("6D test case, continuity equation, df/dt + b.grad_x(f) + "
                    "a.grad_v(f)==0 where b={1,1,3}, a={4,3,2}",
                    PDE_opts::continuity_6)},
    // the following are labelled according to figure number in the runaway
    // electron paper
    {"fokkerplanck_1d_pitch_E_case1",
     PDE_descriptor(
         "1D pitch angle collisional term: df/dt == d/dz ( (1-z^2) df/dz, f0 is"
         " constant.",
         PDE_opts::fokkerplanck_1d_pitch_E_case1)},
    {"fokkerplanck_1d_pitch_E_case2",
     PDE_descriptor(
         "1D pitch angle collisional term: df/dt == d/dz ( (1-z^2) df/dz, f0 is"
         " gaussian.",
         PDE_opts::fokkerplanck_1d_pitch_E_case2)},
    {"fokkerplanck_1d_pitch_C",
     PDE_descriptor(
         "1D pitch angle collisional term: df/dt == d/dz ( (1-z^2) df/dz",
         PDE_opts::fokkerplanck_1d_pitch_C)},
    {"fokkerplanck_1d_4p3",
     PDE_descriptor("Radiation damping term: df/dt == -d/dz ( z(1-z^2)f )",
                    PDE_opts::fokkerplanck_1d_4p3)},

    {"fokkerplanck_1d_4p4",
     PDE_descriptor("Evolution of f's pitch angle dependence with electric "
                    "field acceleration/collision: df/dt == -E d/dz((1-z^2) f) "
                    "+ C d/dz((1-z^2) df/dz)",
                    PDE_opts::fokkerplanck_1d_4p4)},
    {"fokkerplanck_1d_4p5",
     PDE_descriptor(
         "Same as 4p4, but with radiation damping: df/dt == -E d/dz((1-z^2) f) "
         "+ C d/dz((1-z^2) df/dz) - R d/dz(z(1-z^2) f)",
         PDE_opts::fokkerplanck_1d_4p5)},

    {"fokkerplanck_2d_complete_case1",
     PDE_descriptor("Full PDE from the 2D runaway electron paper: d/dt f(p,z) "
                    "== -div(flux_C + flux_E + flux_R), case 1",
                    PDE_opts::fokkerplanck_2d_complete_case1)},
    {"fokkerplanck_2d_complete_case2",
     PDE_descriptor("Full PDE from the 2D runaway electron paper: d/dt f(p,z) "
                    "== -div(flux_C + flux_E + flux_R), case 2",
                    PDE_opts::fokkerplanck_2d_complete_case2)},
    {"fokkerplanck_2d_complete_case3",
     PDE_descriptor("Full PDE from the 2D runaway electron paper: d/dt f(p,z) "
                    "== -div(flux_C + flux_E + flux_R), case 3",
                    PDE_opts::fokkerplanck_2d_complete_case3)},
    {"fokkerplanck_2d_complete_case4",
     PDE_descriptor("Full PDE from the 2D runaway electron paper: d/dt f(p,z) "
                    "== -div(flux_C + flux_E + flux_R), case 4",
                    PDE_opts::fokkerplanck_2d_complete_case4)},
    {"diffusion_1", PDE_descriptor("1D diffusion equation: df/dt = d^2 f/dx^2",
                                   PDE_opts::diffusion_1)},
    {"diffusion_2",
     PDE_descriptor("2D (1x-1y) heat equation. df/dt = d^2 f/dx^2 + d^2 f/dy^2",
                    PDE_opts::diffusion_2)},
    {"advection_1",
     PDE_descriptor(
         "1D test using continuity equation. df/dt == -2*df/dx - 2*sin(x)",
         PDE_opts::advection_1)},
    {"vlasov", PDE_descriptor("Vlasov lb full f. df/dt == -v*grad_x f + div_v( "
                              "(v-u)f + theta*grad_v f)",
                              PDE_opts::vlasov_lb_full_f)},
    {"two_stream",
     PDE_descriptor("Vlasov two-stream. df/dt == -v*grad_x f -E*grad_v f",
                    PDE_opts::vlasov_two_stream)},
    {"relaxation_1x1v",
     PDE_descriptor("Relaxation 1x1v. df/dt == div_{v} v f + d_{v} -u f "
                    "+ d_{v}(th q), q = d_{v} f",
                    PDE_opts::relaxation_1x1v)},
    {"relaxation_1x2v",
     PDE_descriptor("Relaxation 1x2v. df/dt == div_{v1} v_1 f + d_{v1} -u_1 f "
                    "+ div_{v2} v_2 f + d_{v2} -u_2 f + d_{v1}(th q), q = "
                    "d_{v1} f + d_{v2}(th q), q = d_{v2} f",
                    PDE_opts::relaxation_1x2v)},
<<<<<<< HEAD
    {"riemann_1x3v", PDE_descriptor("Riemann 1x3v", PDE_opts::riemann_1x3v)},
=======
    {"relaxation_1x3v",
     PDE_descriptor("Relaxation 1x3v. df/dt == div_{v1} v_1 f + d_{v1} -u_1 f "
                    "+ div_{v2} v_2 f + d_{v2} -u_2 f + d_{v1}(th q), q = "
                    "d_{v1} f + d_{v2}(th q), q = d_{v2} f",
                    PDE_opts::relaxation_1x3v)},
    {"riemann_1x2v", PDE_descriptor("Riemann 1x2v", PDE_opts::riemann_1x2v)},
>>>>>>> 91b09618
    {"landau", PDE_descriptor("Collisional Landau. df/dt == -v*grad_x f "
                              "-E*grad_v f + div_v((v-u)f + theta*grad_v f)",
                              PDE_opts::collisional_landau)}};

// class to parse command line input
class parser
{
public:
  static auto constexpr NO_USER_VALUE     = -1;
  static auto constexpr NO_USER_VALUE_FP  = std::numeric_limits<double>::min();
  static auto constexpr NO_USER_VALUE_STR = "none";

  static auto constexpr DEFAULT_CFL               = 0.01;
  static auto constexpr DEFAULT_ADAPT_THRESH      = 1e-3;
  static auto constexpr DEFAULT_MAX_LEVEL         = 8;
  static auto constexpr DEFAULT_MIXED_GRID_GROUP  = -1;
  static auto constexpr DEFAULT_TIME_STEPS        = 10;
  static auto constexpr DEFAULT_WRITE_FREQ        = 0;
  static auto constexpr DEFAULT_PLOT_FREQ         = 1e9;
  static auto constexpr DEFAULT_USE_IMPLICIT      = false;
  static auto constexpr DEFAULT_USE_IMEX          = false;
  static auto constexpr DEFAULT_USE_FG            = false;
  static auto constexpr DEFAULT_DO_POISSON        = false;
  static auto constexpr DEFAULT_DO_ADAPT          = false;
  static auto constexpr DEFAULT_PDE_STR           = "continuity_2";
  static auto constexpr DEFAULT_PDE_OPT           = PDE_opts::continuity_2;
  static auto constexpr DEFAULT_SOLVER            = solve_opts::direct;
  static auto constexpr DEFAULT_SOLVER_STR        = std::string_view("direct");
  static auto constexpr DEFAULT_PDE_SELECTED_CASE = PDE_case_opts::case0;
  static auto constexpr DEFAULT_MEMORY_LIMIT_MB   = 10000;
  static auto constexpr DEFAULT_KRONMULT_MODE     = kronmult_mode::dense;
  static auto constexpr DEFAULT_GMRES_TOLERANCE   = NO_USER_VALUE_FP;
  static auto constexpr DEFAULT_GMRES_INNER_ITERATIONS = NO_USER_VALUE;
  static auto constexpr DEFAULT_GMRES_OUTER_ITERATIONS = NO_USER_VALUE;
  inline static fk::vector<int> const DEFAULT_MAX_ADAPT_LEVELS;

  // construct from command line
  explicit parser(int argc, char const *const *argv);

  // construct from provided values - to simplify testing
  explicit parser(
      PDE_opts const pde_choice_in, fk::vector<int> const &starting_levels_in,
      int const degree_in = NO_USER_VALUE, double const cfl_in = DEFAULT_CFL,
      bool const use_full_grid_in          = DEFAULT_USE_FG,
      int const max_level_in               = DEFAULT_MAX_LEVEL,
      int const mixed_grid_group_in        = DEFAULT_MIXED_GRID_GROUP,
      int const num_steps                  = DEFAULT_TIME_STEPS,
      bool const use_implicit              = DEFAULT_USE_IMPLICIT,
      bool const do_adapt_levels           = DEFAULT_DO_ADAPT,
      double const adapt_threshold_in      = DEFAULT_ADAPT_THRESH,
      std::string_view const solver_str_in = DEFAULT_SOLVER_STR,
      bool const use_imex                  = DEFAULT_USE_IMEX,
      int const memory_limit_in            = DEFAULT_MEMORY_LIMIT_MB,
      kronmult_mode const kmode_in         = DEFAULT_KRONMULT_MODE,
      double const gmres_tolerance_in      = DEFAULT_GMRES_TOLERANCE,
      int const gmres_inner_iterations_in  = DEFAULT_GMRES_INNER_ITERATIONS,
      int const gmres_outer_iterations_in  = DEFAULT_GMRES_OUTER_ITERATIONS,
      fk::vector<int> const &max_adapt_levels_in = DEFAULT_MAX_ADAPT_LEVELS,
      std::string const restart_file_in          = NO_USER_VALUE_STR)
      : use_implicit_stepping(use_implicit), use_full_grid(use_full_grid_in),
        do_adapt(do_adapt_levels), starting_levels(starting_levels_in),
        degree(degree_in), max_level(max_level_in),
        mixed_grid_group(mixed_grid_group_in), num_time_steps(num_steps),
        cfl(cfl_in), adapt_threshold(adapt_threshold_in),
        pde_choice(pde_choice_in), solver_str(solver_str_in),
        solver(solver_mapping.at(solver_str_in)), use_imex_stepping(use_imex),
        memory_limit(memory_limit_in), kmode(kmode_in),
        gmres_tolerance(gmres_tolerance_in),
        gmres_inner_iterations(gmres_inner_iterations_in),
        gmres_outer_iterations(gmres_outer_iterations_in),
        max_adapt_levels(max_adapt_levels_in), restart_file(restart_file_in){};

  explicit parser(
      std::string const &pde_choice_in, fk::vector<int> starting_levels_in,
      int const degree_in = NO_USER_VALUE, double const cfl_in = DEFAULT_CFL,
      bool const use_full_grid_in          = DEFAULT_USE_FG,
      int const max_level_in               = DEFAULT_MAX_LEVEL,
      int const mixed_grid_group_in        = DEFAULT_MIXED_GRID_GROUP,
      int const num_steps                  = DEFAULT_TIME_STEPS,
      bool const use_implicit              = DEFAULT_USE_IMPLICIT,
      bool const do_adapt_levels           = DEFAULT_DO_ADAPT,
      double const adapt_threshold_in      = DEFAULT_ADAPT_THRESH,
      std::string_view const solver_str_in = DEFAULT_SOLVER_STR,
      bool const use_imex                  = DEFAULT_USE_IMEX,
      int const memory_limit_in            = DEFAULT_MEMORY_LIMIT_MB,
      kronmult_mode const kmode_in         = DEFAULT_KRONMULT_MODE,
      double const gmres_tolerance_in      = DEFAULT_GMRES_TOLERANCE,
      int const gmres_inner_iterations_in  = DEFAULT_GMRES_INNER_ITERATIONS,
      int const gmres_outer_iterations_in  = DEFAULT_GMRES_OUTER_ITERATIONS,
      fk::vector<int> const &max_adapt_levels_in = DEFAULT_MAX_ADAPT_LEVELS,
      std::string const restart_file_in          = NO_USER_VALUE_STR)
      : parser(pde_mapping.at(pde_choice_in).pde_choice, starting_levels_in,
               degree_in, cfl_in, use_full_grid_in, max_level_in,
               mixed_grid_group_in, num_steps, use_implicit, do_adapt_levels,
               adapt_threshold_in, solver_str_in, use_imex, memory_limit_in,
               kmode_in, gmres_tolerance_in, gmres_inner_iterations_in,
               gmres_outer_iterations_in, max_adapt_levels_in,
               restart_file_in){};
  /*!
   * \brief Simple utility to modify private members of the parser.
   */
  friend struct parser_mod;

  bool using_implicit() const;
  bool using_imex() const;
  bool using_full_grid() const;
  bool do_poisson_solve() const;
  bool do_adapt_levels() const;
  bool do_restart() const;

  fk::vector<int> get_starting_levels() const;
  fk::vector<int> get_active_terms() const;

  int get_degree() const;
  int get_max_level() const;
  int get_mixed_grid_group() const;
  int get_time_steps() const;
  int get_memory_limit() const;
  int get_gmres_inner_iterations() const;
  int get_gmres_outer_iterations() const;

  int get_wavelet_output_freq() const;
  int get_realspace_output_freq() const;

  kronmult_mode get_kmode() const;

  double get_dt() const;
  double get_cfl() const;
  double get_adapt_thresh() const;
  double get_gmres_tolerance() const;

  std::string get_pde_string() const;
  std::string get_solver_string() const;

  PDE_opts get_selected_pde() const;
  solve_opts get_selected_solver() const;

  std::string get_ml_session_string() const;
  int get_plot_freq() const;

  std::string get_restart_file() const;

  std::vector<std::string> cli_opts;

  bool is_valid() const;

  fk::vector<int> get_max_adapt_levels() const;

private:
  void print_available_pdes()
  {
    auto const max_name_length = 50;
    std::cerr << "available pdes (select using -p)"
              << "\n\n";
    std::cerr << std::left << std::setw(max_name_length) << "Argument"
              << "Description" << '\n';
    for (auto const &[pde_name, pde_enum_val] : pde_mapping)
    {
      ignore(pde_enum_val);
      expect(pde_name.size() <= max_name_length);
      std::cerr << std::left << std::setw(max_name_length) << pde_name
                << pde_mapping.at(pde_name).info << '\n';
    }
  }

  fk::vector<int> ints_from_string(std::string const &number_string)
  {
    std::stringstream number_stream{number_string};
    std::vector<int> parsed_ints;
    while (!number_stream.eof())
    {
      std::string word;
      number_stream >> word;
      int temp_int;

      // remove any leading or trailing '"'
      size_t pos = word.find_first_of('\"');
      if (pos != std::string::npos)
      {
        word.erase(word.begin() + pos);
      }

      if (std::stringstream(word) >> temp_int)
      {
        parsed_ints.push_back(temp_int);
      }
    }
    return fk::vector<int>(parsed_ints);
  }

  bool use_implicit_stepping =
      DEFAULT_USE_IMPLICIT;             // enable implicit(/explicit) stepping
  bool use_full_grid = DEFAULT_USE_FG;  // enable full(/sparse) grid
  bool do_poisson = DEFAULT_DO_POISSON; // do poisson solve for electric field
  bool do_adapt   = DEFAULT_DO_ADAPT;   // adapt number of basis levels

  // if none are provided, default is loaded from pde
  std::string starting_levels_str = NO_USER_VALUE_STR;
  fk::vector<int> starting_levels;
  std::string active_terms_str = NO_USER_VALUE_STR;
  fk::vector<int> active_terms;

  // deg of legendre basis polys. NO_USER_VALUE
  // loads default in pde
  int degree = NO_USER_VALUE;
  // max adaptivity level for any given dimension.
  int max_level = DEFAULT_MAX_LEVEL;
  // number of dimensions to use for the tensor groups in mixed grid
  int mixed_grid_group = DEFAULT_MIXED_GRID_GROUP;
  // number of time loop iterations
  int num_time_steps = DEFAULT_TIME_STEPS;
  // write wavelet space output every this many iterations
  int wavelet_output_freq = DEFAULT_WRITE_FREQ;
  // timesteps between realspace output writes to disk
  int realspace_output_freq = DEFAULT_WRITE_FREQ;
  // the Courant-Friedrichs-Lewy (CFL) condition
  double cfl = NO_USER_VALUE_FP;
  // size of time steps. double::min loads default in pde
  double dt = NO_USER_VALUE_FP;
  // relative adaptivity threshold
  // max(abs(x)) for solution vector x * adapt_thresh
  // is the threshold for refining elements
  double adapt_threshold = DEFAULT_ADAPT_THRESH;

  // default
  std::string pde_str = DEFAULT_PDE_STR;
  // pde to construct/evaluate
  PDE_opts pde_choice = DEFAULT_PDE_OPT;

  // default
  std::string solver_str = NO_USER_VALUE_STR;
  // solver to use for implicit timestepping
  solve_opts solver = DEFAULT_SOLVER;

  // name of matlab session to connect
  std::string matlab_name = NO_USER_VALUE_STR;
  // timesteps between plotting
  int plot_freq = DEFAULT_PLOT_FREQ;

  bool use_imex_stepping = DEFAULT_USE_IMEX;

  int memory_limit = DEFAULT_MEMORY_LIMIT_MB;

  kronmult_mode kmode = DEFAULT_KRONMULT_MODE;

  // gmres solver parameters
  double gmres_tolerance     = DEFAULT_GMRES_TOLERANCE;
  int gmres_inner_iterations = DEFAULT_GMRES_INNER_ITERATIONS;
  int gmres_outer_iterations = DEFAULT_GMRES_OUTER_ITERATIONS;

  std::string max_adapt_levels_str = NO_USER_VALUE_STR;
  fk::vector<int> max_adapt_levels = DEFAULT_MAX_ADAPT_LEVELS;

  std::string restart_file = NO_USER_VALUE_STR;

  // is there a better (testable) way to handle invalid command-line input?
  bool valid = true;
};

struct parser_mod
{
  enum parser_option_entry
  {
    // int values
    degree,
    max_level,
    mixed_grid_group,
    num_time_steps,
    wavelet_output_freq,
    realspace_output_freq,
    plot_freq,
    memory_limit,
    gmres_inner_iterations,
    gmres_outer_iterations,
    // bool values
    use_implicit_stepping,
    use_full_grid,
    do_poisson,
    do_adapt,
    use_imex_stepping,
    // double values
    cfl,
    dt,
    adapt_threshold,
    gmres_tolerance,
    // string
    solver_str,
    pde_str,
    starting_levels_str,
    restart_file,
    // fk::vector<int>
    max_adapt_level
  };
  static void set(parser &p, parser_option_entry entry, int value);
  static void set(parser &p, parser_option_entry entry, bool value);
  static void set(parser &p, parser_option_entry entry, double value);
  static void
  set(parser &p, parser_option_entry entry, std::string const &value);
  static void
  set(parser &p, parser_option_entry entry, fk::vector<int> const &value);
};

// simple class to hold non-pde user options
class options
{
public:
  options(parser const &user_vals)
      : starting_levels(user_vals.get_starting_levels()),
        adapt_threshold(user_vals.get_adapt_thresh()),
        gmres_tolerance(user_vals.get_gmres_tolerance()),
        max_level(user_vals.get_max_level()),
        mixed_grid_group(user_vals.get_mixed_grid_group()),
        num_time_steps(user_vals.get_time_steps()),
        wavelet_output_freq(user_vals.get_wavelet_output_freq()),
        realspace_output_freq(user_vals.get_realspace_output_freq()),
        plot_freq(user_vals.get_plot_freq()),
        memory_limit(user_vals.get_memory_limit()),
        kmode(user_vals.get_kmode()),
        gmres_inner_iterations(user_vals.get_gmres_inner_iterations()),
        gmres_outer_iterations(user_vals.get_gmres_outer_iterations()),
        use_implicit_stepping(user_vals.using_implicit()),
        use_full_grid(user_vals.using_full_grid()),
        do_poisson_solve(user_vals.do_poisson_solve()),
        do_adapt_levels(user_vals.do_adapt_levels()),
        solver(user_vals.get_selected_solver()),
        use_imex_stepping(user_vals.using_imex()),
        max_adapt_levels(user_vals.get_max_adapt_levels()),
        restart_file(user_vals.get_restart_file()){};

  bool should_output_wavelet(int const i) const;
  bool should_output_realspace(int const i) const;
  bool should_plot(int const i) const;

  fk::vector<int> const starting_levels;

  double const adapt_threshold;
  double const gmres_tolerance;

  int const max_level;
  int const mixed_grid_group;
  int const num_time_steps;
  int const wavelet_output_freq;
  int const realspace_output_freq;
  int const plot_freq;
  int const memory_limit;
  kronmult_mode const kmode;
  int const gmres_inner_iterations;
  int const gmres_outer_iterations;

  bool const use_implicit_stepping;
  bool const use_full_grid;
  bool const do_poisson_solve;
  bool const do_adapt_levels;

  solve_opts const solver;

  bool const use_imex_stepping;

  fk::vector<int> const max_adapt_levels;

  std::string restart_file;

private:
  // helper for output writing
  bool write_at_step(int const i, int const freq) const;
};
} // namespace asgard<|MERGE_RESOLUTION|>--- conflicted
+++ resolved
@@ -52,14 +52,10 @@
   vlasov_two_stream,
   relaxation_1x1v,
   relaxation_1x2v,
-<<<<<<< HEAD
-  collisional_landau,
-  riemann_1x3v
-=======
   relaxation_1x3v,
   riemann_1x2v,
+  riemann_1x3v,
   collisional_landau
->>>>>>> 91b09618
   // FIXME will need to add the user supplied PDE choice
 };
 
@@ -183,16 +179,13 @@
                     "+ div_{v2} v_2 f + d_{v2} -u_2 f + d_{v1}(th q), q = "
                     "d_{v1} f + d_{v2}(th q), q = d_{v2} f",
                     PDE_opts::relaxation_1x2v)},
-<<<<<<< HEAD
-    {"riemann_1x3v", PDE_descriptor("Riemann 1x3v", PDE_opts::riemann_1x3v)},
-=======
     {"relaxation_1x3v",
      PDE_descriptor("Relaxation 1x3v. df/dt == div_{v1} v_1 f + d_{v1} -u_1 f "
                     "+ div_{v2} v_2 f + d_{v2} -u_2 f + d_{v1}(th q), q = "
                     "d_{v1} f + d_{v2}(th q), q = d_{v2} f",
                     PDE_opts::relaxation_1x3v)},
     {"riemann_1x2v", PDE_descriptor("Riemann 1x2v", PDE_opts::riemann_1x2v)},
->>>>>>> 91b09618
+    {"riemann_1x3v", PDE_descriptor("Riemann 1x3v", PDE_opts::riemann_1x3v)},
     {"landau", PDE_descriptor("Collisional Landau. df/dt == -v*grad_x f "
                               "-E*grad_v f + div_v((v-u)f + theta*grad_v f)",
                               PDE_opts::collisional_landau)}};
